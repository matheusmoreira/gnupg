/* helptext.c  - English help texts
 * Copyright (C) 1998, 1999, 2000, 2001, 2002,
 *               2004 Free Software Foundation, Inc.
 *
 * This file is part of GnuPG.
 *
 * GnuPG is free software; you can redistribute it and/or modify
 * it under the terms of the GNU General Public License as published by
 * the Free Software Foundation; either version 2 of the License, or
 * (at your option) any later version.
 *
 * GnuPG is distributed in the hope that it will be useful,
 * but WITHOUT ANY WARRANTY; without even the implied warranty of
 * MERCHANTABILITY or FITNESS FOR A PARTICULAR PURPOSE.  See the
 * GNU General Public License for more details.
 *
 * You should have received a copy of the GNU General Public License
 * along with this program; if not, write to the Free Software
 * Foundation, Inc., 51 Franklin Street, Fifth Floor, Boston, MA 02110-1301,
 * USA.
 */

#include <config.h>
#include <stdio.h>
#include <stdlib.h>
#include <string.h>

#include "gpg.h"
#include "util.h"
#include "ttyio.h"
#include "main.h"
#include "i18n.h"


/****************
 * These helptexts are used for the "online" help feature. We use
 * a key consisting of words and dots.	Because the lookup is only
 * done in an interactive mode on a user request (when she enters a "?"
 * as response to a prompt) we can use a simple search through the list.
 *
 * Mini glossary:
 *
 * "user ID", "trustdb", "NOTE" and "WARNING".
 */

static struct helptexts { const char *key; const char *help; } helptexts[] = {

/* begin of list */

{ "edit_ownertrust.value", N_(
"It's up to you to assign a value here; this value will never be exported\n"
"to any 3rd party.  We need it to implement the web-of-trust; it has nothing\n"
"to do with the (implicitly created) web-of-certificates."
)},

{ "edit_ownertrust.set_ultimate.okay", N_(
 "To build the Web-of-Trust, GnuPG needs to know which keys are\n"
 "ultimately trusted - those are usually the keys for which you have\n"
 "access to the secret key.  Answer \"yes\" to set this key to\n"
 "ultimately trusted\n"
)},

{ "untrusted_key.override", N_(
"If you want to use this untrusted key anyway, answer \"yes\"."
)},

{ "pklist.user_id.enter", N_(
"Enter the user ID of the addressee to whom you want to send the message."
)},

{ "keygen.algo", N_(
"Select the algorithm to use.\n"
"\n"
"DSA (aka DSS) is the Digital Signature Algorithm and can only be used\n"
"for signatures.\n"
<<<<<<< HEAD
"\n"
"Elgamal is an encrypt-only algorithm.\n"
"\n"
"RSA may be used for signatures or encryption.\n"
"\n"
=======
"\n"
"Elgamal is an encrypt-only algorithm.\n"
"\n"
"RSA may be used for signatures or encryption.\n"
"\n"
>>>>>>> 6d77c76e
"The first (primary) key must always be a key which is capable of signing."
)},


{ "keygen.algo.rsa_se", N_(
"In general it is not a good idea to use the same key for signing and\n"
"encryption.  This algorithm should only be used in certain domains.\n"
"Please consult your security expert first."
)},


{ "keygen.size", N_(
 "Enter the size of the key"
)},

{ "keygen.size.huge.okay", N_(
 "Answer \"yes\" or \"no\""
)},


{ "keygen.size.large.okay", N_(
 "Answer \"yes\" or \"no\""
)},


{ "keygen.valid", N_(
 "Enter the required value as shown in the prompt.\n"
 "It is possible to enter a ISO date (YYYY-MM-DD) but you won't\n"
 "get a good error response - instead the system tries to interpret\n"
 "the given value as an interval."
)},

{ "keygen.valid.okay", N_(
 "Answer \"yes\" or \"no\""
)},


{ "keygen.name", N_(
 "Enter the name of the key holder"
)},


{ "keygen.email", N_(
 "please enter an optional but highly suggested email address"
)},

{ "keygen.comment", N_(
 "Please enter an optional comment"
)},


{ "keygen.userid.cmd", N_(
 ""
"N  to change the name.\n"
"C  to change the comment.\n"
"E  to change the email address.\n"
"O  to continue with key generation.\n"
"Q  to to quit the key generation."
)},

{ "keygen.sub.okay", N_(
 "Answer \"yes\" (or just \"y\") if it is okay to generate the sub key."
)},

{ "sign_uid.okay", N_(
 "Answer \"yes\" or \"no\""
)},

{ "sign_uid.class", N_(
"When you sign a user ID on a key, you should first verify that the key\n"
"belongs to the person named in the user ID.  It is useful for others to\n"
"know how carefully you verified this.\n\n"
"\"0\" means you make no particular claim as to how carefully you verified the\n"
"    key.\n\n"
"\"1\" means you believe the key is owned by the person who claims to own it\n"
"    but you could not, or did not verify the key at all.  This is useful for\n"
"    a \"persona\" verification, where you sign the key of a pseudonymous user.\n\n"
"\"2\" means you did casual verification of the key.  For example, this could\n"
"    mean that you verified the key fingerprint and checked the user ID on the\n"
"    key against a photo ID.\n\n"
"\"3\" means you did extensive verification of the key.  For example, this could\n"
"    mean that you verified the key fingerprint with the owner of the key in\n"
"    person, and that you checked, by means of a hard to forge document with a\n"
"    photo ID (such as a passport) that the name of the key owner matches the\n"
"    name in the user ID on the key, and finally that you verified (by exchange\n"
"    of email) that the email address on the key belongs to the key owner.\n\n"
"Note that the examples given above for levels 2 and 3 are *only* examples.\n"
"In the end, it is up to you to decide just what \"casual\" and \"extensive\"\n"
"mean to you when you sign other keys.\n\n"
"If you don't know what the right answer is, answer \"0\"."
)},

{ "change_passwd.empty.okay", N_(
 "Answer \"yes\" or \"no\""
)},


{ "keyedit.save.okay", N_(
 "Answer \"yes\" or \"no\""
)},


{ "keyedit.cancel.okay", N_(
 "Answer \"yes\" or \"no\""
)},

{ "keyedit.sign_all.okay", N_(
 "Answer \"yes\" if you want to sign ALL the user IDs"
)},

{ "keyedit.remove.uid.okay", N_(
 "Answer \"yes\" if you really want to delete this user ID.\n"
 "All certificates are then also lost!"
)},

{ "keyedit.remove.subkey.okay", N_(
 "Answer \"yes\" if it is okay to delete the subkey"
)},


{ "keyedit.delsig.valid", N_(
 "This is a valid signature on the key; you normally don't want\n"
 "to delete this signature because it may be important to establish a\n"
 "trust connection to the key or another key certified by this key."
)},
{ "keyedit.delsig.unknown", N_(
 "This signature can't be checked because you don't have the\n"
 "corresponding key.  You should postpone its deletion until you\n"
 "know which key was used because this signing key might establish\n"
 "a trust connection through another already certified key."
)},
{ "keyedit.delsig.invalid", N_(
 "The signature is not valid.  It does make sense to remove it from\n"
 "your keyring."
)},
{ "keyedit.delsig.selfsig", N_(
 "This is a signature which binds the user ID to the key. It is\n"
 "usually not a good idea to remove such a signature.  Actually\n"
 "GnuPG might not be able to use this key anymore.  So do this\n"
 "only if this self-signature is for some reason not valid and\n"
 "a second one is available."
)},

{ "keyedit.updpref.okay", N_(
 "Change the preferences of all user IDs (or just of the selected ones)\n"
 "to the current list of preferences.  The timestamp of all affected\n"
 "self-signatures will be advanced by one second.\n"
)},


{ "passphrase.enter", N_(
 ""
"Please enter the passhrase; this is a secret sentence \n"
)},


{ "passphrase.repeat", N_(
 "Please repeat the last passphrase, so you are sure what you typed in."
)},

{ "detached_signature.filename", N_(
 "Give the name of the file to which the signature applies"
)},

/* openfile.c (overwrite_filep) */
{ "openfile.overwrite.okay", N_(
 "Answer \"yes\" if it is okay to overwrite the file"
)},

/* openfile.c (ask_outfile_name) */
{ "openfile.askoutname", N_(
 "Please enter a new filename. If you just hit RETURN the default\n"
 "file (which is shown in brackets) will be used."
)},

/* revoke.c (ask_revocation_reason) */
{ "ask_revocation_reason.code", N_(
 "You should specify a reason for the certification.  Depending on the\n"
 "context you have the ability to choose from this list:\n"
 "  \"Key has been compromised\"\n"
 "      Use this if you have a reason to believe that unauthorized persons\n"
 "      got access to your secret key.\n"
 "  \"Key is superseded\"\n"
 "      Use this if you have replaced this key with a newer one.\n"
 "  \"Key is no longer used\"\n"
 "      Use this if you have retired this key.\n"
 "  \"User ID is no longer valid\"\n"
 "      Use this to state that the user ID should not longer be used;\n"
 "      this is normally used to mark an email address invalid.\n"
)},

/* revoke.c (ask_revocation_reason) */
{ "ask_revocation_reason.text", N_(
 "If you like, you can enter a text describing why you issue this\n"
 "revocation certificate.  Please keep this text concise.\n"
 "An empty line ends the text.\n"
)},

/* end of list */
{ NULL, NULL } };


void
display_online_help( const char *keyword )
{

    tty_kill_prompt();
    if( !keyword )
	tty_printf(_("No help available") );
    else {
	const char *p;
	int i;

	for(i=0; (p=helptexts[i].key) && strcmp( p, keyword ); i++ )
	    ;
	if( !p || !*helptexts[i].help )
	    tty_printf(_("No help available for `%s'"), keyword );
	else
	    tty_printf("%s", _(helptexts[i].help) );
    }
    tty_printf("\n");
}<|MERGE_RESOLUTION|>--- conflicted
+++ resolved
@@ -73,19 +73,11 @@
 "\n"
 "DSA (aka DSS) is the Digital Signature Algorithm and can only be used\n"
 "for signatures.\n"
-<<<<<<< HEAD
 "\n"
 "Elgamal is an encrypt-only algorithm.\n"
 "\n"
 "RSA may be used for signatures or encryption.\n"
 "\n"
-=======
-"\n"
-"Elgamal is an encrypt-only algorithm.\n"
-"\n"
-"RSA may be used for signatures or encryption.\n"
-"\n"
->>>>>>> 6d77c76e
 "The first (primary) key must always be a key which is capable of signing."
 )},
 
