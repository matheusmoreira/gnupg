/* keyid.c - key ID and fingerprint handling
 * Copyright (C) 1998, 1999, 2000, 2001, 2003,
<<<<<<< HEAD
 *               2004 Free Software Foundation, Inc.
=======
 *               2004, 2006 Free Software Foundation, Inc.
>>>>>>> 6d77c76e
 *
 * This file is part of GnuPG.
 *
 * GnuPG is free software; you can redistribute it and/or modify
 * it under the terms of the GNU General Public License as published by
 * the Free Software Foundation; either version 2 of the License, or
 * (at your option) any later version.
 *
 * GnuPG is distributed in the hope that it will be useful,
 * but WITHOUT ANY WARRANTY; without even the implied warranty of
 * MERCHANTABILITY or FITNESS FOR A PARTICULAR PURPOSE.  See the
 * GNU General Public License for more details.
 *
 * You should have received a copy of the GNU General Public License
 * along with this program; if not, write to the Free Software
 * Foundation, Inc., 51 Franklin Street, Fifth Floor, Boston, MA 02110-1301,
 * USA.
 */

#include <config.h>
#include <stdio.h>
#include <stdlib.h>
#include <string.h>
#include <errno.h>
#include <time.h>
#include <assert.h>

#include "gpg.h"
#include "util.h"
#include "main.h"
#include "packet.h"
#include "options.h"
#include "keydb.h"
#include "i18n.h"

int
pubkey_letter( int algo )
{
    switch( algo ) {
      case PUBKEY_ALGO_RSA:	return 'R' ;
      case PUBKEY_ALGO_RSA_E:	return 'r' ;
      case PUBKEY_ALGO_RSA_S:	return 's' ;
      case PUBKEY_ALGO_ELGAMAL_E: return 'g';
      case PUBKEY_ALGO_ELGAMAL: return 'G' ;
      case PUBKEY_ALGO_DSA:	return 'D' ;
      default: return '?';
    }
}

/* This function is useful for v4 fingerprints and v3 or v4 key
   signing. */
void
<<<<<<< HEAD
hash_public_key( MD_HANDLE md, PKT_public_key *pk )
{
  unsigned n=6;
  unsigned nb[PUBKEY_MAX_NPKEY];
  unsigned nn[PUBKEY_MAX_NPKEY];
  byte *pp[PUBKEY_MAX_NPKEY];
  int i;
  int npkey = pubkey_get_npkey( pk->pubkey_algo );
=======
hash_public_key( gcry_md_hd_t md, PKT_public_key *pk )
{
  unsigned int n = 6;
  unsigned int nn[PUBKEY_MAX_NPKEY];
  byte *pp[PUBKEY_MAX_NPKEY];
  int i;
  size_t nbits, nbytes;
  int npkey = pubkey_get_npkey (pk->pubkey_algo);
>>>>>>> 6d77c76e

  /* Two extra bytes for the expiration date in v3 */
  if(pk->version<4)
    n+=2;

<<<<<<< HEAD
  if(npkey==0 && pk->pkey[0] && mpi_is_opaque(pk->pkey[0]))
    {
      pp[0]=mpi_get_opaque(pk->pkey[0],&nn[0]);
      n+=nn[0];
    }
  else
    for(i=0; i < npkey; i++ )
      {
	nb[i] = mpi_get_nbits(pk->pkey[i]);
	pp[i] = mpi_get_buffer( pk->pkey[i], nn+i, NULL );
	n += 2 + nn[i];
      }

  md_putc( md, 0x99 );     /* ctb */
  /* What does it mean if n is greater than than 0xFFFF ? */
  md_putc( md, n >> 8 );   /* 2 byte length header */
  md_putc( md, n );
  md_putc( md, pk->version );

  md_putc( md, pk->timestamp >> 24 );
  md_putc( md, pk->timestamp >> 16 );
  md_putc( md, pk->timestamp >>  8 );
  md_putc( md, pk->timestamp       );

  if(pk->version<4)
    {
      u16 days=0;
      if(pk->expiredate)
	days=(u16)((pk->expiredate - pk->timestamp) / 86400L);
 
      md_putc( md, days >> 8 );
      md_putc( md, days );
    }

  md_putc( md, pk->pubkey_algo );

  if(npkey==0 && pk->pkey[0] && mpi_is_opaque(pk->pkey[0]))
    md_write(md,pp[0],nn[0]);
  else
    for(i=0; i < npkey; i++ )
      {
	md_putc( md, nb[i]>>8);
	md_putc( md, nb[i] );
	md_write( md, pp[i], nn[i] );
	xfree(pp[i]);
      }
}

static MD_HANDLE
do_fingerprint_md( PKT_public_key *pk )
{
  MD_HANDLE md;

  md = md_open( DIGEST_ALGO_SHA1, 0);
  hash_public_key(md,pk);
  md_final( md );

=======
  if (npkey==0 && pk->pkey[0]
      && gcry_mpi_get_flag (pk->pkey[0], GCRYMPI_FLAG_OPAQUE))
    {
      pp[0] = gcry_mpi_get_opaque (pk->pkey[0], &nbits);
      nn[0] = (nbits+7)/8;
      n+=nn[0];
    }
  else
    for(i=0; i < npkey; i++ )
      {
	if (gcry_mpi_print (GCRYMPI_FMT_PGP, NULL, 0, &nbytes, pk->pkey[i]))
          BUG ();
	pp[i] = xmalloc (nbytes);
	if (gcry_mpi_print (GCRYMPI_FMT_PGP, pp[i], nbytes,
                            &nbytes, pk->pkey[i]))
          BUG ();
        nn[i] = nbytes;
	n += nn[i];
      }

  gcry_md_putc ( md, 0x99 );     /* ctb */
  /* What does it mean if n is greater than than 0xFFFF ? */
  gcry_md_putc ( md, n >> 8 );   /* 2 byte length header */
  gcry_md_putc ( md, n );
  gcry_md_putc ( md, pk->version );

  gcry_md_putc ( md, pk->timestamp >> 24 );
  gcry_md_putc ( md, pk->timestamp >> 16 );
  gcry_md_putc ( md, pk->timestamp >>  8 );
  gcry_md_putc ( md, pk->timestamp       );

  if(pk->version<4)
    {
      u16 days=0;
      if(pk->expiredate)
	days=(u16)((pk->expiredate - pk->timestamp) / 86400L);
 
      gcry_md_putc ( md, days >> 8 );
      gcry_md_putc ( md, days );
    }

  gcry_md_putc ( md, pk->pubkey_algo );

  if(npkey==0 && pk->pkey[0]
     && gcry_mpi_get_flag (pk->pkey[0], GCRYMPI_FLAG_OPAQUE))
    {
      gcry_md_write (md, pp[0], nn[0]);
    }
  else
    for(i=0; i < npkey; i++ )
      {
	gcry_md_write ( md, pp[i], nn[i] );
	xfree(pp[i]);
      }
}

static gcry_md_hd_t
do_fingerprint_md( PKT_public_key *pk )
{
  gcry_md_hd_t md;

  if (gcry_md_open (&md, DIGEST_ALGO_SHA1, 0))
    BUG ();
  hash_public_key(md,pk);
  gcry_md_final( md );

>>>>>>> 6d77c76e
  return md;
}

static gcry_md_hd_t
do_fingerprint_md_sk( PKT_secret_key *sk )
{
    PKT_public_key pk;
    int npkey = pubkey_get_npkey( sk->pubkey_algo ); /* npkey is correct! */
    int i;

    if(npkey==0)
      return NULL;

    pk.pubkey_algo = sk->pubkey_algo;
    pk.version	   = sk->version;
    pk.timestamp = sk->timestamp;
    pk.expiredate = sk->expiredate;
    pk.pubkey_algo = sk->pubkey_algo;
    for( i=0; i < npkey; i++ )
      pk.pkey[i] = sk->skey[i];
    return do_fingerprint_md( &pk );
}

size_t
keystrlen(void)
{
  switch(opt.keyid_format)
    {
    case KF_SHORT:
      return 8;

    case KF_LONG:
      return 16;

    case KF_0xSHORT:
      return 10;

    case KF_0xLONG:
      return 18;

    default:
      BUG();
    }
}

const char *
keystr(u32 *keyid)
{  
  static char keyid_str[19];

  switch(opt.keyid_format)
    {
    case KF_SHORT:
      sprintf(keyid_str,"%08lX",(ulong)keyid[1]);
      break;

    case KF_LONG:
      if(keyid[0])
	sprintf(keyid_str,"%08lX%08lX",(ulong)keyid[0],(ulong)keyid[1]);
      else
	sprintf(keyid_str,"%08lX",(ulong)keyid[1]);
      break;

    case KF_0xSHORT:
      sprintf(keyid_str,"0x%08lX",(ulong)keyid[1]);
      break;

    case KF_0xLONG:
      if(keyid[0])
	sprintf(keyid_str,"0x%08lX%08lX",(ulong)keyid[0],(ulong)keyid[1]);
      else
	sprintf(keyid_str,"0x%08lX",(ulong)keyid[1]);
      break;

    default:
      BUG();
    }

  return keyid_str;
}

const char *
keystr_from_pk(PKT_public_key *pk)
{
  keyid_from_pk(pk,NULL);

  return keystr(pk->keyid);
}

const char *
keystr_from_sk(PKT_secret_key *sk)
{
  keyid_from_sk(sk,NULL);

  return keystr(sk->keyid);
}

const char *
keystr_from_desc(KEYDB_SEARCH_DESC *desc)
{
  switch(desc->mode)
    {
    case KEYDB_SEARCH_MODE_LONG_KID:
    case KEYDB_SEARCH_MODE_SHORT_KID:
      return keystr(desc->u.kid);

    case KEYDB_SEARCH_MODE_FPR20:
      {
	u32 keyid[2];

	keyid[0] = (unsigned char)desc->u.fpr[12] << 24
	  | (unsigned char)desc->u.fpr[13] << 16
	  | (unsigned char)desc->u.fpr[14] << 8
	  | (unsigned char)desc->u.fpr[15] ;
	keyid[1] = (unsigned char)desc->u.fpr[16] << 24
	  | (unsigned char)desc->u.fpr[17] << 16
	  | (unsigned char)desc->u.fpr[18] << 8
	  | (unsigned char)desc->u.fpr[19] ;

	return keystr(keyid);
      }

    case KEYDB_SEARCH_MODE_FPR16:
      return "?v3 fpr?";

    default:
      BUG();
    }
}

u32
v3_keyid (gcry_mpi_t a, u32 *ki)
{
  byte *buffer;
  size_t nbytes;

  if (gcry_mpi_print (GCRYMPI_FMT_USG, NULL, 0, &nbytes, a ))
    BUG ();
  /* fixme: allocate it on the stack */
  buffer = xmalloc (nbytes);
  if (gcry_mpi_print( GCRYMPI_FMT_USG, buffer, nbytes, NULL, a ))
    BUG ();
  if (nbytes < 8) /* oops */
    ki[0] = ki[1] = 0;
  else 
    {
      memcpy (ki+0, buffer+nbytes-8, 4);
      memcpy (ki+1, buffer+nbytes-4, 4);
    }
  xfree (buffer);
  return ki[1];
}


size_t
keystrlen(void)
{
  switch(opt.keyid_format)
    {
    case KF_SHORT:
      return 8;

    case KF_LONG:
      return 16;

    case KF_0xSHORT:
      return 10;

    case KF_0xLONG:
      return 18;

    default:
      BUG();
    }
}

const char *
keystr(u32 *keyid)
{  
  static char keyid_str[19];

  switch(opt.keyid_format)
    {
    case KF_SHORT:
      sprintf(keyid_str,"%08lX",(ulong)keyid[1]);
      break;

    case KF_LONG:
      if(keyid[0])
	sprintf(keyid_str,"%08lX%08lX",(ulong)keyid[0],(ulong)keyid[1]);
      else
	sprintf(keyid_str,"%08lX",(ulong)keyid[1]);
      break;

    case KF_0xSHORT:
      sprintf(keyid_str,"0x%08lX",(ulong)keyid[1]);
      break;

    case KF_0xLONG:
      if(keyid[0])
	sprintf(keyid_str,"0x%08lX%08lX",(ulong)keyid[0],(ulong)keyid[1]);
      else
	sprintf(keyid_str,"0x%08lX",(ulong)keyid[1]);
      break;

    default:
      BUG();
    }

  return keyid_str;
}

const char *
keystr_from_pk(PKT_public_key *pk)
{
  keyid_from_pk(pk,NULL);

  return keystr(pk->keyid);
}

const char *
keystr_from_sk(PKT_secret_key *sk)
{
  keyid_from_sk(sk,NULL);

  return keystr(sk->keyid);
}

const char *
keystr_from_desc(KEYDB_SEARCH_DESC *desc)
{
  switch(desc->mode)
    {
    case KEYDB_SEARCH_MODE_LONG_KID:
    case KEYDB_SEARCH_MODE_SHORT_KID:
      return keystr(desc->u.kid);

    case KEYDB_SEARCH_MODE_FPR20:
      {
	u32 keyid[2];

	keyid[0] = ((unsigned char)desc->u.fpr[12] << 24
                    | (unsigned char)desc->u.fpr[13] << 16
                    | (unsigned char)desc->u.fpr[14] << 8
                    | (unsigned char)desc->u.fpr[15]);
	keyid[1] = ((unsigned char)desc->u.fpr[16] << 24
                    | (unsigned char)desc->u.fpr[17] << 16
                    | (unsigned char)desc->u.fpr[18] << 8
                    | (unsigned char)desc->u.fpr[19]);

	return keystr(keyid);
      }

    case KEYDB_SEARCH_MODE_FPR16:
      return "?v3 fpr?";

    default:
      BUG();
    }
}

/****************
 * Get the keyid from the secret key and put it into keyid
 * if this is not NULL. Return the 32 low bits of the keyid.
 */
u32
keyid_from_sk( PKT_secret_key *sk, u32 *keyid )
{
  u32 lowbits;
  u32 dummy_keyid[2];

  if( !keyid )
    keyid = dummy_keyid;

  if( sk->keyid[0] || sk->keyid[1] )
    {
      keyid[0] = sk->keyid[0];
      keyid[1] = sk->keyid[1];
      lowbits = keyid[1];
    }
  else if( sk->version < 4 )
    {
      if( is_RSA(sk->pubkey_algo) )
	{
<<<<<<< HEAD
	  lowbits = pubkey_get_npkey(sk->pubkey_algo) ?
	    mpi_get_keyid( sk->skey[0], keyid ) : 0; /* take n */
=======
	  lowbits = (pubkey_get_npkey (sk->pubkey_algo) ?
                     v3_keyid( sk->skey[0], keyid ) : 0); /* Take n. */
>>>>>>> 6d77c76e
	  sk->keyid[0]=keyid[0];
	  sk->keyid[1]=keyid[1];
	}
      else
	sk->keyid[0]=sk->keyid[1]=keyid[0]=keyid[1]=lowbits=0xFFFFFFFF;
    }
  else
    {
      const byte *dp;
<<<<<<< HEAD
      MD_HANDLE md;
      md = do_fingerprint_md_sk(sk);
      if(md)
	{
	  dp = md_read( md, 0 );
	  keyid[0] = dp[12] << 24 | dp[13] << 16 | dp[14] << 8 | dp[15] ;
	  keyid[1] = dp[16] << 24 | dp[17] << 16 | dp[18] << 8 | dp[19] ;
	  lowbits = keyid[1];
	  md_close(md);
=======
      gcry_md_hd_t md;

      md = do_fingerprint_md_sk(sk);
      if(md)
	{
	  dp = gcry_md_read (md, 0);
	  keyid[0] = dp[12] << 24 | dp[13] << 16 | dp[14] << 8 | dp[15] ;
	  keyid[1] = dp[16] << 24 | dp[17] << 16 | dp[18] << 8 | dp[19] ;
	  lowbits = keyid[1];
	  gcry_md_close (md);
>>>>>>> 6d77c76e
	  sk->keyid[0] = keyid[0];
	  sk->keyid[1] = keyid[1];
	}
      else
	sk->keyid[0]=sk->keyid[1]=keyid[0]=keyid[1]=lowbits=0xFFFFFFFF;
    }

  return lowbits;
}


/****************
 * Get the keyid from the public key and put it into keyid
 * if this is not NULL. Return the 32 low bits of the keyid.
 */
u32
keyid_from_pk( PKT_public_key *pk, u32 *keyid )
{
  u32 lowbits;
  u32 dummy_keyid[2];

  if( !keyid )
    keyid = dummy_keyid;

  if( pk->keyid[0] || pk->keyid[1] )
    {
      keyid[0] = pk->keyid[0];
      keyid[1] = pk->keyid[1];
      lowbits = keyid[1];
    }
  else if( pk->version < 4 )
    {
      if( is_RSA(pk->pubkey_algo) )
	{
<<<<<<< HEAD
	  lowbits = pubkey_get_npkey(pk->pubkey_algo) ?
	    mpi_get_keyid( pk->pkey[0], keyid ) : 0 ; /* from n */
=======
	  lowbits = (pubkey_get_npkey (pk->pubkey_algo) ?
                     v3_keyid ( pk->pkey[0], keyid ) : 0); /* From n. */
>>>>>>> 6d77c76e
	  pk->keyid[0] = keyid[0];
	  pk->keyid[1] = keyid[1];
	}
      else
	pk->keyid[0]=pk->keyid[1]=keyid[0]=keyid[1]=lowbits=0xFFFFFFFF;
    }
  else
    {
      const byte *dp;
<<<<<<< HEAD
      MD_HANDLE md;
      md = do_fingerprint_md(pk);
      if(md)
	{
	  dp = md_read( md, 0 );
	  keyid[0] = dp[12] << 24 | dp[13] << 16 | dp[14] << 8 | dp[15] ;
	  keyid[1] = dp[16] << 24 | dp[17] << 16 | dp[18] << 8 | dp[19] ;
	  lowbits = keyid[1];
	  md_close(md);
=======
      gcry_md_hd_t md;

      md = do_fingerprint_md(pk);
      if(md)
	{
	  dp = gcry_md_read ( md, 0 );
	  keyid[0] = dp[12] << 24 | dp[13] << 16 | dp[14] << 8 | dp[15] ;
	  keyid[1] = dp[16] << 24 | dp[17] << 16 | dp[18] << 8 | dp[19] ;
	  lowbits = keyid[1];
	  gcry_md_close (md);
>>>>>>> 6d77c76e
	  pk->keyid[0] = keyid[0];
	  pk->keyid[1] = keyid[1];
	}
      else
	pk->keyid[0]=pk->keyid[1]=keyid[0]=keyid[1]=lowbits=0xFFFFFFFF;
    }

  return lowbits;
}


/****************
 * Get the keyid from the fingerprint.	This function is simple for most
 * keys, but has to do a keylookup for old stayle keys.
 */
u32
keyid_from_fingerprint( const byte *fprint, size_t fprint_len, u32 *keyid )
{
    u32 dummy_keyid[2];

    if( !keyid )
	keyid = dummy_keyid;

    if( fprint_len != 20 ) {
	/* This is special as we have to lookup the key first */
	PKT_public_key pk;
	int rc;

	memset( &pk, 0, sizeof pk );
	rc = get_pubkey_byfprint( &pk, fprint, fprint_len );
	if( rc ) {
	    log_error("Oops: keyid_from_fingerprint: no pubkey\n");
	    keyid[0] = 0;
	    keyid[1] = 0;
	}
	else
	    keyid_from_pk( &pk, keyid );
    }
    else {
	const byte *dp = fprint;
	keyid[0] = dp[12] << 24 | dp[13] << 16 | dp[14] << 8 | dp[15] ;
	keyid[1] = dp[16] << 24 | dp[17] << 16 | dp[18] << 8 | dp[19] ;
    }

    return keyid[1];
}


u32
keyid_from_sig( PKT_signature *sig, u32 *keyid )
{
    if( keyid ) {
	keyid[0] = sig->keyid[0];
	keyid[1] = sig->keyid[1];
    }
    return sig->keyid[1];
}

byte *
namehash_from_uid(PKT_user_id *uid)
{
  if(uid->namehash==NULL)
    {
<<<<<<< HEAD
      uid->namehash=xmalloc(20);

      if(uid->attrib_data)
	rmd160_hash_buffer(uid->namehash,uid->attrib_data,uid->attrib_len);
      else
	rmd160_hash_buffer(uid->namehash,uid->name,uid->len);
    }

=======
      uid->namehash = xmalloc(20);

      if(uid->attrib_data)
	gcry_md_hash_buffer (GCRY_MD_RMD160, uid->namehash,
                             uid->attrib_data, uid->attrib_len);
      else
	gcry_md_hash_buffer (GCRY_MD_RMD160, uid->namehash,
                             uid->name, uid->len);
    }
  
>>>>>>> 6d77c76e
  return uid->namehash;
}

/****************
 * return the number of bits used in the pk
 */
unsigned
nbits_from_pk( PKT_public_key *pk )
{
    return pubkey_nbits( pk->pubkey_algo, pk->pkey );
}

/****************
 * return the number of bits used in the sk
 */
unsigned
nbits_from_sk( PKT_secret_key *sk )
{
    return pubkey_nbits( sk->pubkey_algo, sk->skey );
}

static const char *
mk_datestr (char *buffer, time_t atime)
{
    struct tm *tp;

    if ( atime < 0 ) /* 32 bit time_t and after 2038-01-19 */
        strcpy (buffer, "????" "-??" "-??"); /* mark this as invalid */
    else {
        tp = gmtime (&atime);
        sprintf (buffer,"%04d-%02d-%02d",
                 1900+tp->tm_year, tp->tm_mon+1, tp->tm_mday );
    }
    return buffer;
}

/****************
 * return a string with the creation date of the pk
 * Note: this is alloced in a static buffer.
 *    Format is: yyyy-mm-dd
 */
const char *
datestr_from_pk( PKT_public_key *pk )
{
    static char buffer[11+5];
    time_t atime = pk->timestamp;

    return mk_datestr (buffer, atime);
}

const char *
datestr_from_sk( PKT_secret_key *sk )
{
    static char buffer[11+5];
    time_t atime = sk->timestamp;

    return mk_datestr (buffer, atime);
}

const char *
datestr_from_sig( PKT_signature *sig )
{
    static char buffer[11+5];
    time_t atime = sig->timestamp;

    return mk_datestr (buffer, atime);
}

const char *
expirestr_from_pk( PKT_public_key *pk )
{
    static char buffer[11+5];
    time_t atime;

    if( !pk->expiredate )
	return _("never     ");
    atime = pk->expiredate;
    return mk_datestr (buffer, atime);
}

const char *
expirestr_from_sk( PKT_secret_key *sk )
{
    static char buffer[11+5];
    time_t atime;

    if( !sk->expiredate )
	return _("never     ");
    atime = sk->expiredate;
    return mk_datestr (buffer, atime);
}

const char *
expirestr_from_sig( PKT_signature *sig )
{
    static char buffer[11+5];
    time_t atime;

    if(!sig->expiredate)
      return _("never     ");
    atime=sig->expiredate;
    return mk_datestr (buffer, atime);
}

const char *
revokestr_from_pk( PKT_public_key *pk )
{
    static char buffer[11+5];
    time_t atime;

    if(!pk->revoked.date)
      return _("never     ");
    atime=pk->revoked.date;
    return mk_datestr (buffer, atime);
}


const char *
usagestr_from_pk( PKT_public_key *pk )
{
  static char buffer[10];
  int i = 0;
  unsigned int use = pk->pubkey_usage;

  if ( use & PUBKEY_USAGE_SIG )
    buffer[i++] = 'S';

  if ( use & PUBKEY_USAGE_CERT )
    buffer[i++] = 'C';

  if ( use & PUBKEY_USAGE_ENC )
    buffer[i++] = 'E';

  if ( (use & PUBKEY_USAGE_AUTH) )
    buffer[i++] = 'A';

  while (i < 4)
    buffer[i++] = ' ';

  buffer[i] = 0;
  return buffer;
}


const char *
colon_strtime (u32 t)
{
    if (!t)
        return "";
    if (opt.fixed_list_mode) {
        static char buf[15];
        sprintf (buf, "%lu", (ulong)t);
        return buf;
    }
    return strtimestamp(t);
}

const char *
colon_datestr_from_pk (PKT_public_key *pk)
{
    if (opt.fixed_list_mode) {
        static char buf[15];
        sprintf (buf, "%lu", (ulong)pk->timestamp);
        return buf;
    }
    return datestr_from_pk (pk);
}

const char *
colon_datestr_from_sk (PKT_secret_key *sk)
{
    if (opt.fixed_list_mode) {
        static char buf[15];
        sprintf (buf, "%lu", (ulong)sk->timestamp);
        return buf;
    }
    return datestr_from_sk (sk);
}

const char *
colon_datestr_from_sig (PKT_signature *sig)
{
    if (opt.fixed_list_mode) {
        static char buf[15];
        sprintf (buf, "%lu", (ulong)sig->timestamp);
        return buf;
    }
    return datestr_from_sig (sig);
}

const char *
colon_expirestr_from_sig (PKT_signature *sig)
{
    if(!sig->expiredate)
        return "";
    if (opt.fixed_list_mode) {
        static char buf[15];
        sprintf (buf, "%lu", (ulong)sig->expiredate);
        return buf;
    }
    return expirestr_from_sig (sig);
}


/**************** .
 * Return a byte array with the fingerprint for the given PK/SK
 * The length of the array is returned in ret_len. Caller must free
 * the array or provide an array of length MAX_FINGERPRINT_LEN.
 */

byte *
fingerprint_from_pk( PKT_public_key *pk, byte *array, size_t *ret_len )
{
<<<<<<< HEAD
    byte *p, *buf;
    const byte *dp;
    size_t len;
    unsigned int n;

    if( pk->version < 4 )
      {
	if( is_RSA(pk->pubkey_algo) )
	  {
	    /* RSA in version 3 packets is special */
	    MD_HANDLE md;

	    md = md_open( DIGEST_ALGO_MD5, 0);
	    if( pubkey_get_npkey( pk->pubkey_algo ) > 1 ) {
	      p = buf = mpi_get_buffer( pk->pkey[0], &n, NULL );
	      md_write( md, p, n );
	      xfree(buf);
	      p = buf = mpi_get_buffer( pk->pkey[1], &n, NULL );
	      md_write( md, p, n );
	      xfree(buf);
	    }
	    md_final(md);
	    if( !array )
	      array = xmalloc( 16 );
	    len = 16;
	    memcpy(array, md_read(md, DIGEST_ALGO_MD5), 16 );
	    md_close(md);
	  }
	else
	  {
	    if(!array)
	      array=xmalloc(16);
	    len=16;
	    memset(array,0,16);
	  }
      }
    else {
	MD_HANDLE md;
	md = do_fingerprint_md(pk);
	dp = md_read( md, 0 );
	len = md_digest_length( md_get_algo( md ) );
	assert( len <= MAX_FINGERPRINT_LEN );
	if( !array )
	    array = xmalloc( len );
	memcpy(array, dp, len );
	pk->keyid[0] = dp[12] << 24 | dp[13] << 16 | dp[14] << 8 | dp[15] ;
	pk->keyid[1] = dp[16] << 24 | dp[17] << 16 | dp[18] << 8 | dp[19] ;
	md_close(md);
=======
  byte *buf;
  const byte *dp;
  size_t len, nbytes;
  int i;
  
  if ( pk->version < 4 )
    {
      if ( is_RSA(pk->pubkey_algo) )
        {
          /* RSA in version 3 packets is special. */
          gcry_md_hd_t md;
          
          if (gcry_md_open (&md, DIGEST_ALGO_MD5, 0))
            BUG ();
          if ( pubkey_get_npkey (pk->pubkey_algo) > 1 ) 
            {
              for (i=0; i < 2; i++)
                {
                  if (gcry_mpi_print (GCRYMPI_FMT_USG, NULL, 0, 
                                      &nbytes, pk->pkey[i]))
                    BUG ();
                  /* fixme: Better allocate BUF on the stack */
                  buf = xmalloc (nbytes);
                  if (gcry_mpi_print (GCRYMPI_FMT_USG, buf, nbytes,
                                      NULL, pk->pkey[i]))
                    BUG ();
                  gcry_md_write (md, buf, nbytes);
                  xfree (buf);
                }
            }
          gcry_md_final (md);
          if (!array)
            array = xmalloc (16);
          len = 16;
          memcpy (array, gcry_md_read (md, DIGEST_ALGO_MD5), 16);
          gcry_md_close(md);
        }
      else
        {
          if (!array)
            array = xmalloc(16);
          len = 16;
          memset (array,0,16);
        }
    }
  else 
    {
      gcry_md_hd_t md;
      
      md = do_fingerprint_md(pk);
      dp = gcry_md_read( md, 0 );
      len = gcry_md_get_algo_dlen (gcry_md_get_algo (md));
      assert( len <= MAX_FINGERPRINT_LEN );
      if (!array)
        array = xmalloc ( len );
      memcpy (array, dp, len );
      pk->keyid[0] = dp[12] << 24 | dp[13] << 16 | dp[14] << 8 | dp[15] ;
      pk->keyid[1] = dp[16] << 24 | dp[17] << 16 | dp[18] << 8 | dp[19] ;
      gcry_md_close( md);
>>>>>>> 6d77c76e
    }
  
  *ret_len = len;
  return array;
}

byte *
fingerprint_from_sk( PKT_secret_key *sk, byte *array, size_t *ret_len )
{
<<<<<<< HEAD
    byte *p, *buf;
    const char *dp;
    size_t len;
    unsigned n;

    if( sk->version < 4 )
      {
	if( is_RSA(sk->pubkey_algo) )
	  {
	    /* RSA in version 3 packets is special */
	    MD_HANDLE md;

	    md = md_open( DIGEST_ALGO_MD5, 0);
	    if( pubkey_get_npkey( sk->pubkey_algo ) > 1 ) {
	      p = buf = mpi_get_buffer( sk->skey[0], &n, NULL );
	      md_write( md, p, n );
	      xfree(buf);
	      p = buf = mpi_get_buffer( sk->skey[1], &n, NULL );
	      md_write( md, p, n );
	      xfree(buf);
	    }
	    md_final(md);
	    if( !array )
	      array = xmalloc( 16 );
	    len = 16;
	    memcpy(array, md_read(md, DIGEST_ALGO_MD5), 16 );
	    md_close(md);
	  }
	else
	  {
	    if(!array)
	      array=xmalloc(16);
	    len=16;
	    memset(array,0,16);
	  }
      }
    else {
	MD_HANDLE md;
	md = do_fingerprint_md_sk(sk);
	if(md)
	  {
	    dp = md_read( md, 0 );
	    len = md_digest_length( md_get_algo( md ) );
	    assert( len <= MAX_FINGERPRINT_LEN );
	    if( !array )
	      array = xmalloc( len );
	    memcpy(array, dp, len );
	    md_close(md);
	  }
	else
	  {
	    len=MAX_FINGERPRINT_LEN;
	    if(!array)
	      array=xmalloc(len);
	    memset(array,0,len);
	  }
    }

    *ret_len = len;
    return array;
=======
  byte *buf;
  const char *dp;
  size_t len, nbytes;
  int i;
  
  if (sk->version < 4)
    {
      if ( is_RSA(sk->pubkey_algo) )
        {
          /* RSA in version 3 packets is special. */
          gcry_md_hd_t md;
          
          if (gcry_md_open (&md, DIGEST_ALGO_MD5, 0))
            BUG ();
          if (pubkey_get_npkey( sk->pubkey_algo ) > 1)
            {
              for (i=0; i < 2; i++)
                {
                  if (gcry_mpi_print (GCRYMPI_FMT_USG, NULL, 0, 
                                      &nbytes, sk->skey[i]))
                    BUG ();
                  /* fixme: Better allocate BUF on the stack */
                  buf = xmalloc (nbytes);
                  if (gcry_mpi_print (GCRYMPI_FMT_USG, buf, nbytes,
                                      NULL, sk->skey[i]))
                    BUG ();
                  gcry_md_write (md, buf, nbytes);
                  xfree (buf);
                }
	    }
          gcry_md_final(md);
          if (!array)
            array = xmalloc (16);
          len = 16;
          memcpy (array, gcry_md_read (md, DIGEST_ALGO_MD5), 16);
          gcry_md_close (md);
        }
      else
        {
          if (!array)
            array = xmalloc (16);
          len=16;
          memset (array,0,16);
        }
    }
  else
    {
      gcry_md_hd_t md;
      
      md = do_fingerprint_md_sk(sk);
      if (md)
        {
          dp = gcry_md_read ( md, 0 );
          len = gcry_md_get_algo_dlen ( gcry_md_get_algo (md) );
          assert ( len <= MAX_FINGERPRINT_LEN );
          if (!array)
            array = xmalloc( len );
          memcpy (array, dp, len);
          gcry_md_close (md);
        }
      else
        {
          len = MAX_FINGERPRINT_LEN;
          if (!array)
            array = xmalloc (len);
          memset (array, 0, len);
        }
    }
  
  *ret_len = len;
  return array;
>>>>>>> 6d77c76e
}<|MERGE_RESOLUTION|>--- conflicted
+++ resolved
@@ -1,10 +1,6 @@
 /* keyid.c - key ID and fingerprint handling
  * Copyright (C) 1998, 1999, 2000, 2001, 2003,
-<<<<<<< HEAD
- *               2004 Free Software Foundation, Inc.
-=======
  *               2004, 2006 Free Software Foundation, Inc.
->>>>>>> 6d77c76e
  *
  * This file is part of GnuPG.
  *
@@ -57,16 +53,6 @@
 /* This function is useful for v4 fingerprints and v3 or v4 key
    signing. */
 void
-<<<<<<< HEAD
-hash_public_key( MD_HANDLE md, PKT_public_key *pk )
-{
-  unsigned n=6;
-  unsigned nb[PUBKEY_MAX_NPKEY];
-  unsigned nn[PUBKEY_MAX_NPKEY];
-  byte *pp[PUBKEY_MAX_NPKEY];
-  int i;
-  int npkey = pubkey_get_npkey( pk->pubkey_algo );
-=======
 hash_public_key( gcry_md_hd_t md, PKT_public_key *pk )
 {
   unsigned int n = 6;
@@ -75,71 +61,11 @@
   int i;
   size_t nbits, nbytes;
   int npkey = pubkey_get_npkey (pk->pubkey_algo);
->>>>>>> 6d77c76e
 
   /* Two extra bytes for the expiration date in v3 */
   if(pk->version<4)
     n+=2;
 
-<<<<<<< HEAD
-  if(npkey==0 && pk->pkey[0] && mpi_is_opaque(pk->pkey[0]))
-    {
-      pp[0]=mpi_get_opaque(pk->pkey[0],&nn[0]);
-      n+=nn[0];
-    }
-  else
-    for(i=0; i < npkey; i++ )
-      {
-	nb[i] = mpi_get_nbits(pk->pkey[i]);
-	pp[i] = mpi_get_buffer( pk->pkey[i], nn+i, NULL );
-	n += 2 + nn[i];
-      }
-
-  md_putc( md, 0x99 );     /* ctb */
-  /* What does it mean if n is greater than than 0xFFFF ? */
-  md_putc( md, n >> 8 );   /* 2 byte length header */
-  md_putc( md, n );
-  md_putc( md, pk->version );
-
-  md_putc( md, pk->timestamp >> 24 );
-  md_putc( md, pk->timestamp >> 16 );
-  md_putc( md, pk->timestamp >>  8 );
-  md_putc( md, pk->timestamp       );
-
-  if(pk->version<4)
-    {
-      u16 days=0;
-      if(pk->expiredate)
-	days=(u16)((pk->expiredate - pk->timestamp) / 86400L);
- 
-      md_putc( md, days >> 8 );
-      md_putc( md, days );
-    }
-
-  md_putc( md, pk->pubkey_algo );
-
-  if(npkey==0 && pk->pkey[0] && mpi_is_opaque(pk->pkey[0]))
-    md_write(md,pp[0],nn[0]);
-  else
-    for(i=0; i < npkey; i++ )
-      {
-	md_putc( md, nb[i]>>8);
-	md_putc( md, nb[i] );
-	md_write( md, pp[i], nn[i] );
-	xfree(pp[i]);
-      }
-}
-
-static MD_HANDLE
-do_fingerprint_md( PKT_public_key *pk )
-{
-  MD_HANDLE md;
-
-  md = md_open( DIGEST_ALGO_SHA1, 0);
-  hash_public_key(md,pk);
-  md_final( md );
-
-=======
   if (npkey==0 && pk->pkey[0]
       && gcry_mpi_get_flag (pk->pkey[0], GCRYMPI_FLAG_OPAQUE))
     {
@@ -206,7 +132,6 @@
   hash_public_key(md,pk);
   gcry_md_final( md );
 
->>>>>>> 6d77c76e
   return md;
 }
 
@@ -230,112 +155,6 @@
     return do_fingerprint_md( &pk );
 }
 
-size_t
-keystrlen(void)
-{
-  switch(opt.keyid_format)
-    {
-    case KF_SHORT:
-      return 8;
-
-    case KF_LONG:
-      return 16;
-
-    case KF_0xSHORT:
-      return 10;
-
-    case KF_0xLONG:
-      return 18;
-
-    default:
-      BUG();
-    }
-}
-
-const char *
-keystr(u32 *keyid)
-{  
-  static char keyid_str[19];
-
-  switch(opt.keyid_format)
-    {
-    case KF_SHORT:
-      sprintf(keyid_str,"%08lX",(ulong)keyid[1]);
-      break;
-
-    case KF_LONG:
-      if(keyid[0])
-	sprintf(keyid_str,"%08lX%08lX",(ulong)keyid[0],(ulong)keyid[1]);
-      else
-	sprintf(keyid_str,"%08lX",(ulong)keyid[1]);
-      break;
-
-    case KF_0xSHORT:
-      sprintf(keyid_str,"0x%08lX",(ulong)keyid[1]);
-      break;
-
-    case KF_0xLONG:
-      if(keyid[0])
-	sprintf(keyid_str,"0x%08lX%08lX",(ulong)keyid[0],(ulong)keyid[1]);
-      else
-	sprintf(keyid_str,"0x%08lX",(ulong)keyid[1]);
-      break;
-
-    default:
-      BUG();
-    }
-
-  return keyid_str;
-}
-
-const char *
-keystr_from_pk(PKT_public_key *pk)
-{
-  keyid_from_pk(pk,NULL);
-
-  return keystr(pk->keyid);
-}
-
-const char *
-keystr_from_sk(PKT_secret_key *sk)
-{
-  keyid_from_sk(sk,NULL);
-
-  return keystr(sk->keyid);
-}
-
-const char *
-keystr_from_desc(KEYDB_SEARCH_DESC *desc)
-{
-  switch(desc->mode)
-    {
-    case KEYDB_SEARCH_MODE_LONG_KID:
-    case KEYDB_SEARCH_MODE_SHORT_KID:
-      return keystr(desc->u.kid);
-
-    case KEYDB_SEARCH_MODE_FPR20:
-      {
-	u32 keyid[2];
-
-	keyid[0] = (unsigned char)desc->u.fpr[12] << 24
-	  | (unsigned char)desc->u.fpr[13] << 16
-	  | (unsigned char)desc->u.fpr[14] << 8
-	  | (unsigned char)desc->u.fpr[15] ;
-	keyid[1] = (unsigned char)desc->u.fpr[16] << 24
-	  | (unsigned char)desc->u.fpr[17] << 16
-	  | (unsigned char)desc->u.fpr[18] << 8
-	  | (unsigned char)desc->u.fpr[19] ;
-
-	return keystr(keyid);
-      }
-
-    case KEYDB_SEARCH_MODE_FPR16:
-      return "?v3 fpr?";
-
-    default:
-      BUG();
-    }
-}
 
 u32
 v3_keyid (gcry_mpi_t a, u32 *ki)
@@ -491,13 +310,8 @@
     {
       if( is_RSA(sk->pubkey_algo) )
 	{
-<<<<<<< HEAD
-	  lowbits = pubkey_get_npkey(sk->pubkey_algo) ?
-	    mpi_get_keyid( sk->skey[0], keyid ) : 0; /* take n */
-=======
 	  lowbits = (pubkey_get_npkey (sk->pubkey_algo) ?
                      v3_keyid( sk->skey[0], keyid ) : 0); /* Take n. */
->>>>>>> 6d77c76e
 	  sk->keyid[0]=keyid[0];
 	  sk->keyid[1]=keyid[1];
 	}
@@ -507,17 +321,6 @@
   else
     {
       const byte *dp;
-<<<<<<< HEAD
-      MD_HANDLE md;
-      md = do_fingerprint_md_sk(sk);
-      if(md)
-	{
-	  dp = md_read( md, 0 );
-	  keyid[0] = dp[12] << 24 | dp[13] << 16 | dp[14] << 8 | dp[15] ;
-	  keyid[1] = dp[16] << 24 | dp[17] << 16 | dp[18] << 8 | dp[19] ;
-	  lowbits = keyid[1];
-	  md_close(md);
-=======
       gcry_md_hd_t md;
 
       md = do_fingerprint_md_sk(sk);
@@ -528,7 +331,6 @@
 	  keyid[1] = dp[16] << 24 | dp[17] << 16 | dp[18] << 8 | dp[19] ;
 	  lowbits = keyid[1];
 	  gcry_md_close (md);
->>>>>>> 6d77c76e
 	  sk->keyid[0] = keyid[0];
 	  sk->keyid[1] = keyid[1];
 	}
@@ -563,13 +365,8 @@
     {
       if( is_RSA(pk->pubkey_algo) )
 	{
-<<<<<<< HEAD
-	  lowbits = pubkey_get_npkey(pk->pubkey_algo) ?
-	    mpi_get_keyid( pk->pkey[0], keyid ) : 0 ; /* from n */
-=======
 	  lowbits = (pubkey_get_npkey (pk->pubkey_algo) ?
                      v3_keyid ( pk->pkey[0], keyid ) : 0); /* From n. */
->>>>>>> 6d77c76e
 	  pk->keyid[0] = keyid[0];
 	  pk->keyid[1] = keyid[1];
 	}
@@ -579,17 +376,6 @@
   else
     {
       const byte *dp;
-<<<<<<< HEAD
-      MD_HANDLE md;
-      md = do_fingerprint_md(pk);
-      if(md)
-	{
-	  dp = md_read( md, 0 );
-	  keyid[0] = dp[12] << 24 | dp[13] << 16 | dp[14] << 8 | dp[15] ;
-	  keyid[1] = dp[16] << 24 | dp[17] << 16 | dp[18] << 8 | dp[19] ;
-	  lowbits = keyid[1];
-	  md_close(md);
-=======
       gcry_md_hd_t md;
 
       md = do_fingerprint_md(pk);
@@ -600,7 +386,6 @@
 	  keyid[1] = dp[16] << 24 | dp[17] << 16 | dp[18] << 8 | dp[19] ;
 	  lowbits = keyid[1];
 	  gcry_md_close (md);
->>>>>>> 6d77c76e
 	  pk->keyid[0] = keyid[0];
 	  pk->keyid[1] = keyid[1];
 	}
@@ -664,16 +449,6 @@
 {
   if(uid->namehash==NULL)
     {
-<<<<<<< HEAD
-      uid->namehash=xmalloc(20);
-
-      if(uid->attrib_data)
-	rmd160_hash_buffer(uid->namehash,uid->attrib_data,uid->attrib_len);
-      else
-	rmd160_hash_buffer(uid->namehash,uid->name,uid->len);
-    }
-
-=======
       uid->namehash = xmalloc(20);
 
       if(uid->attrib_data)
@@ -684,7 +459,6 @@
                              uid->name, uid->len);
     }
   
->>>>>>> 6d77c76e
   return uid->namehash;
 }
 
@@ -898,56 +672,6 @@
 byte *
 fingerprint_from_pk( PKT_public_key *pk, byte *array, size_t *ret_len )
 {
-<<<<<<< HEAD
-    byte *p, *buf;
-    const byte *dp;
-    size_t len;
-    unsigned int n;
-
-    if( pk->version < 4 )
-      {
-	if( is_RSA(pk->pubkey_algo) )
-	  {
-	    /* RSA in version 3 packets is special */
-	    MD_HANDLE md;
-
-	    md = md_open( DIGEST_ALGO_MD5, 0);
-	    if( pubkey_get_npkey( pk->pubkey_algo ) > 1 ) {
-	      p = buf = mpi_get_buffer( pk->pkey[0], &n, NULL );
-	      md_write( md, p, n );
-	      xfree(buf);
-	      p = buf = mpi_get_buffer( pk->pkey[1], &n, NULL );
-	      md_write( md, p, n );
-	      xfree(buf);
-	    }
-	    md_final(md);
-	    if( !array )
-	      array = xmalloc( 16 );
-	    len = 16;
-	    memcpy(array, md_read(md, DIGEST_ALGO_MD5), 16 );
-	    md_close(md);
-	  }
-	else
-	  {
-	    if(!array)
-	      array=xmalloc(16);
-	    len=16;
-	    memset(array,0,16);
-	  }
-      }
-    else {
-	MD_HANDLE md;
-	md = do_fingerprint_md(pk);
-	dp = md_read( md, 0 );
-	len = md_digest_length( md_get_algo( md ) );
-	assert( len <= MAX_FINGERPRINT_LEN );
-	if( !array )
-	    array = xmalloc( len );
-	memcpy(array, dp, len );
-	pk->keyid[0] = dp[12] << 24 | dp[13] << 16 | dp[14] << 8 | dp[15] ;
-	pk->keyid[1] = dp[16] << 24 | dp[17] << 16 | dp[18] << 8 | dp[19] ;
-	md_close(md);
-=======
   byte *buf;
   const byte *dp;
   size_t len, nbytes;
@@ -1007,7 +731,6 @@
       pk->keyid[0] = dp[12] << 24 | dp[13] << 16 | dp[14] << 8 | dp[15] ;
       pk->keyid[1] = dp[16] << 24 | dp[17] << 16 | dp[18] << 8 | dp[19] ;
       gcry_md_close( md);
->>>>>>> 6d77c76e
     }
   
   *ret_len = len;
@@ -1017,68 +740,6 @@
 byte *
 fingerprint_from_sk( PKT_secret_key *sk, byte *array, size_t *ret_len )
 {
-<<<<<<< HEAD
-    byte *p, *buf;
-    const char *dp;
-    size_t len;
-    unsigned n;
-
-    if( sk->version < 4 )
-      {
-	if( is_RSA(sk->pubkey_algo) )
-	  {
-	    /* RSA in version 3 packets is special */
-	    MD_HANDLE md;
-
-	    md = md_open( DIGEST_ALGO_MD5, 0);
-	    if( pubkey_get_npkey( sk->pubkey_algo ) > 1 ) {
-	      p = buf = mpi_get_buffer( sk->skey[0], &n, NULL );
-	      md_write( md, p, n );
-	      xfree(buf);
-	      p = buf = mpi_get_buffer( sk->skey[1], &n, NULL );
-	      md_write( md, p, n );
-	      xfree(buf);
-	    }
-	    md_final(md);
-	    if( !array )
-	      array = xmalloc( 16 );
-	    len = 16;
-	    memcpy(array, md_read(md, DIGEST_ALGO_MD5), 16 );
-	    md_close(md);
-	  }
-	else
-	  {
-	    if(!array)
-	      array=xmalloc(16);
-	    len=16;
-	    memset(array,0,16);
-	  }
-      }
-    else {
-	MD_HANDLE md;
-	md = do_fingerprint_md_sk(sk);
-	if(md)
-	  {
-	    dp = md_read( md, 0 );
-	    len = md_digest_length( md_get_algo( md ) );
-	    assert( len <= MAX_FINGERPRINT_LEN );
-	    if( !array )
-	      array = xmalloc( len );
-	    memcpy(array, dp, len );
-	    md_close(md);
-	  }
-	else
-	  {
-	    len=MAX_FINGERPRINT_LEN;
-	    if(!array)
-	      array=xmalloc(len);
-	    memset(array,0,len);
-	  }
-    }
-
-    *ret_len = len;
-    return array;
-=======
   byte *buf;
   const char *dp;
   size_t len, nbytes;
@@ -1150,5 +811,4 @@
   
   *ret_len = len;
   return array;
->>>>>>> 6d77c76e
 }