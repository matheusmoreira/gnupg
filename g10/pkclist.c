<<<<<<< HEAD
/* pkclist.c
=======
/* pkclist.c - create a list of public keys
>>>>>>> 6d77c76e
 * Copyright (C) 1998, 1999, 2000, 2001, 2002, 2003, 2004, 2005,
 *               2006 Free Software Foundation, Inc.
 *
 * This file is part of GnuPG.
 *
 * GnuPG is free software; you can redistribute it and/or modify
 * it under the terms of the GNU General Public License as published by
 * the Free Software Foundation; either version 2 of the License, or
 * (at your option) any later version.
 *
 * GnuPG is distributed in the hope that it will be useful,
 * but WITHOUT ANY WARRANTY; without even the implied warranty of
 * MERCHANTABILITY or FITNESS FOR A PARTICULAR PURPOSE.  See the
 * GNU General Public License for more details.
 *
 * You should have received a copy of the GNU General Public License
 * along with this program; if not, write to the Free Software
 * Foundation, Inc., 51 Franklin Street, Fifth Floor, Boston, MA 02110-1301,
 * USA.
 */

#include <config.h>
#include <stdio.h>
#include <stdlib.h>
#include <string.h>
#include <errno.h>
#include <assert.h>

#include "gpg.h"
#include "options.h"
#include "packet.h"
#include "errors.h"
#include "keydb.h"
#include "util.h"
#include "main.h"
#include "trustdb.h"
#include "ttyio.h"
#include "status.h"
#include "photoid.h"
#include "i18n.h"

#define CONTROL_D ('D' - 'A' + 1)

/****************
 * Show the revocation reason as it is stored with the given signature
 */
static void
do_show_revocation_reason( PKT_signature *sig )
{
    size_t n, nn;
    const byte *p, *pp;
    int seq = 0;
    const char *text;

    while( (p = enum_sig_subpkt (sig->hashed, SIGSUBPKT_REVOC_REASON,
				 &n, &seq, NULL )) ) {
	if( !n )
	    continue; /* invalid - just skip it */

	if( *p == 0 )
	    text = _("No reason specified");
	else if( *p == 0x01 )
	    text = _("Key is superseded");
	else if( *p == 0x02 )
	    text = _("Key has been compromised");
	else if( *p == 0x03 )
	    text = _("Key is no longer used");
	else if( *p == 0x20 )
	    text = _("User ID is no longer valid");
	else
	    text = NULL;

	log_info( _("reason for revocation: ") );
	if( text )
	    fputs( text, log_get_stream() );
	else
	    fprintf( log_get_stream(), "code=%02x", *p );
	log_printf ("\n");
	n--; p++;
	pp = NULL;
	do {
	    /* We don't want any empty lines, so skip them */
	    while( n && *p == '\n' ) {
		p++;
		n--;
	    }
	    if( n ) {
		pp = memchr( p, '\n', n );
		nn = pp? pp - p : n;
		log_info ( _("revocation comment: ") );
		print_string ( log_get_stream(), p, nn, 0 );
		log_printf ("\n");
		p += nn; n -= nn;
	    }
	} while( pp );
    }
}

/* Mode 0: try and find the revocation based on the pk (i.e. check
   subkeys, etc.)  Mode 1: use only the revocation on the main pk */

void
show_revocation_reason( PKT_public_key *pk, int mode )
{
    /* Hmmm, this is not so easy becuase we have to duplicate the code
     * used in the trustbd to calculate the keyflags.  We need to find
     * a clean way to check revocation certificates on keys and
     * signatures.  And there should be no duplicate code.  Because we
     * enter this function only when the trustdb told us that we have
     * a revoked key, we could simply look for a revocation cert and
     * display this one, when there is only one. Let's try to do this
     * until we have a better solution.  */
    KBNODE node, keyblock = NULL;
    byte fingerprint[MAX_FINGERPRINT_LEN];
    size_t fingerlen;
    int rc;

    /* get the keyblock */
    fingerprint_from_pk( pk, fingerprint, &fingerlen );
    rc = get_keyblock_byfprint( &keyblock, fingerprint, fingerlen );
    if( rc ) { /* that should never happen */
	log_debug( "failed to get the keyblock\n");
	return;
    }

    for( node=keyblock; node; node = node->next ) {
        if( (mode && node->pkt->pkttype == PKT_PUBLIC_KEY) ||
	  ( ( node->pkt->pkttype == PKT_PUBLIC_KEY
	      || node->pkt->pkttype == PKT_PUBLIC_SUBKEY )
	    && !cmp_public_keys( node->pkt->pkt.public_key, pk ) ) )
	    break;
    }
    if( !node ) {
	log_debug("Oops, PK not in keyblock\n");
	release_kbnode( keyblock );
	return;
    }
    /* now find the revocation certificate */
    for( node = node->next; node ; node = node->next ) {
	if( node->pkt->pkttype == PKT_PUBLIC_SUBKEY )
	    break;
	if( node->pkt->pkttype == PKT_SIGNATURE
	    && (node->pkt->pkt.signature->sig_class == 0x20
		|| node->pkt->pkt.signature->sig_class == 0x28 ) ) {
		/* FIXME: we should check the signature here */
		do_show_revocation_reason ( node->pkt->pkt.signature );
		break;
	}
    }

    /* We didn't find it, so check if the whole key is revoked */
    if(!node && !mode)
      show_revocation_reason(pk,1);

    release_kbnode( keyblock );
}


/****************
 * mode: 0 = standard
 *       1 = Without key info and additional menu option 'm'
 *           this does also add an option to set the key to ultimately trusted.
 * Returns: 
 *      -2 = nothing changed - caller should show some additional info
 *      -1 = quit operation
 *       0 = nothing changed
 *       1 = new ownertrust now in new_trust
 */
static int
do_edit_ownertrust (PKT_public_key *pk, int mode,
                    unsigned *new_trust, int defer_help )
{
  char *p;
  u32 keyid[2];
  int changed=0;
  int quit=0;
  int show=0;
  int min_num;
  int did_help=defer_help;
  unsigned int minimum=get_min_ownertrust(pk);

  switch(minimum)
    {
    default:
    case TRUST_UNDEFINED: min_num=1; break;
    case TRUST_NEVER:     min_num=2; break;
    case TRUST_MARGINAL:  min_num=3; break;
    case TRUST_FULLY:     min_num=4; break;
    }

  keyid_from_pk (pk, keyid);
  for(;;) {
    /* A string with valid answers.

       Note to translators: These are the allowed answers in lower and
       uppercase.  Below you will find the matching strings which
       should be translated accordingly and the letter changed to
       match the one in the answer string.
    
         i = please show me more information
         m = back to the main menu
         s = skip this key
	 q = quit
    */
    const char *ans = _("iImMqQsS");

    if( !did_help ) 
      {
        if( !mode ) 
          {
            KBNODE keyblock, un;

            tty_printf(_("No trust value assigned to:\n"));
	    tty_printf("%4u%c/%s %s\n",nbits_from_pk( pk ),
		       pubkey_letter( pk->pubkey_algo ),
                       keystr(keyid), datestr_from_pk( pk ) );
	    p=get_user_id_native(keyid);
	    tty_printf(_("      \"%s\"\n"),p);
	    xfree(p);

            keyblock = get_pubkeyblock (keyid);
            if (!keyblock)
                BUG ();
            for (un=keyblock; un; un = un->next)
	      {
                if (un->pkt->pkttype != PKT_USER_ID )
		  continue;
                if (un->pkt->pkt.user_id->is_revoked )
		  continue;
                if (un->pkt->pkt.user_id->is_expired )
		  continue;
		/* Only skip textual primaries */
                if (un->pkt->pkt.user_id->is_primary
		    && !un->pkt->pkt.user_id->attrib_data )
		  continue;
                
		if((opt.verify_options&VERIFY_SHOW_PHOTOS)
		   && un->pkt->pkt.user_id->attrib_data)
		  show_photos(un->pkt->pkt.user_id->attribs,
			      un->pkt->pkt.user_id->numattribs,pk,NULL);

		p=utf8_to_native(un->pkt->pkt.user_id->name,
				 un->pkt->pkt.user_id->len,0);

		tty_printf(_("  aka \"%s\"\n"),p);
	      }
        
            print_fingerprint (pk, NULL, 2);
            tty_printf("\n");
	    release_kbnode (keyblock);
          }

	if(opt.trust_model==TM_DIRECT)
	  {
	    tty_printf(_("How much do you trust that this key actually "
			 "belongs to the named user?\n"));
	    tty_printf("\n");
	  }
	else
	  {
	    /* This string also used in keyedit.c:trustsig_prompt */
	    tty_printf(_("Please decide how far you trust this user to"
			 " correctly verify other users' keys\n"
			 "(by looking at passports, checking fingerprints from"
			 " different sources, etc.)\n"));
	    tty_printf("\n");
	  }

	if(min_num<=1)
	  tty_printf (_("  %d = I don't know or won't say\n"), 1);
	if(min_num<=2)
	  tty_printf (_("  %d = I do NOT trust\n"), 2);
	if(min_num<=3)
	  tty_printf (_("  %d = I trust marginally\n"), 3);
	if(min_num<=4)
	  tty_printf (_("  %d = I trust fully\n"), 4);
        if (mode)
          tty_printf (_("  %d = I trust ultimately\n"), 5);
#if 0
	/* not yet implemented */
        tty_printf ("  i = please show me more information\n");
#endif
        if( mode )
          tty_printf(_("  m = back to the main menu\n"));
        else
	  {
	    tty_printf(_("  s = skip this key\n"));
	    tty_printf(_("  q = quit\n"));
	  }
        tty_printf("\n");
	if(minimum)
	  tty_printf(_("The minimum trust level for this key is: %s\n\n"),
		     trust_value_to_string(minimum));
        did_help = 1;
      }
    if( strlen(ans) != 8 )
      BUG();
    p = cpr_get("edit_ownertrust.value",_("Your decision? "));
    trim_spaces(p);
    cpr_kill_prompt();
    if( !*p )
      did_help = 0;
    else if( *p && p[1] )
      ;
    else if( !p[1] && ((*p >= '0'+min_num) && *p <= (mode?'5':'4')) ) 
      {
        unsigned int trust;
        switch( *p )
          {
          case '1': trust = TRUST_UNDEFINED; break;
          case '2': trust = TRUST_NEVER    ; break;
          case '3': trust = TRUST_MARGINAL ; break;
          case '4': trust = TRUST_FULLY    ; break;
          case '5': trust = TRUST_ULTIMATE ; break;
          default: BUG();
          }
        if (trust == TRUST_ULTIMATE
            && !cpr_get_answer_is_yes ("edit_ownertrust.set_ultimate.okay",
                                       _("Do you really want to set this key"
                                         " to ultimate trust? (y/N) ")))
          ; /* no */
        else
          {
            *new_trust = trust;
            changed = 1;
            break;
          }
      }
#if 0
    /* not yet implemented */
    else if( *p == ans[0] || *p == ans[1] ) 
      {
        tty_printf(_("Certificates leading to an ultimately trusted key:\n"));
        show = 1;
        break;
      }
#endif
    else if( mode && (*p == ans[2] || *p == ans[3] || *p == CONTROL_D ) ) 
      {
        break ; /* back to the menu */
      }
    else if( !mode && (*p == ans[6] || *p == ans[7] ) )
      {
	break; /* skip */
      }
    else if( !mode && (*p == ans[4] || *p == ans[5] ) )
      {
        quit = 1;
        break ; /* back to the menu */
      }
    xfree(p); p = NULL;
  }
  xfree(p);
  return show? -2: quit? -1 : changed;
}

/* 
 * Display a menu to change the ownertrust of the key PK (which should
 * be a primary key).  
 * For mode values see do_edit_ownertrust ()
 */
int
edit_ownertrust (PKT_public_key *pk, int mode )
{
<<<<<<< HEAD
  unsigned int trust = 0;  /* Needs to be initialized to avoid gcc warning. */
=======
  unsigned int trust = 0;
>>>>>>> 6d77c76e
  int no_help = 0;

  for(;;)
    {
      switch ( do_edit_ownertrust (pk, mode, &trust, no_help ) )
        {
        case -1: /* quit */
          return -1;
        case -2: /* show info */
          no_help = 1;
          break;
        case 1: /* trust value set */
          trust &= ~TRUST_FLAG_DISABLED;
          trust |= get_ownertrust (pk) & TRUST_FLAG_DISABLED;
          update_ownertrust (pk, trust );
          return 1;
        default:
          return 0;
        }
    }
}


/****************
 * Check whether we can trust this pk which has a trustlevel of TRUSTLEVEL
 * Returns: true if we trust.
 */
static int
do_we_trust( PKT_public_key *pk, unsigned int trustlevel )
{
  /* We should not be able to get here with a revoked or expired
     key */
  if(trustlevel & TRUST_FLAG_REVOKED
     || trustlevel & TRUST_FLAG_SUB_REVOKED
     || (trustlevel & TRUST_MASK) == TRUST_EXPIRED)
    BUG();

  if( opt.trust_model==TM_ALWAYS )
    {
      if( opt.verbose )
	log_info("No trust check due to `--trust-model always' option\n");
      return 1;
    }

  switch(trustlevel & TRUST_MASK)
    {
    default:
      log_error ("invalid trustlevel %u returned from validation layer\n",
		 trustlevel);
      /* fall thru */
    case TRUST_UNKNOWN: 
    case TRUST_UNDEFINED:
      log_info(_("%s: There is no assurance this key belongs"
		 " to the named user\n"),keystr_from_pk(pk));
      return 0; /* no */

    case TRUST_MARGINAL:
      log_info(_("%s: There is limited assurance this key belongs"
		 " to the named user\n"),keystr_from_pk(pk));
      return 1; /* yes */

    case TRUST_FULLY:
      if( opt.verbose )
	log_info(_("This key probably belongs to the named user\n"));
      return 1; /* yes */

    case TRUST_ULTIMATE:
      if( opt.verbose )
	log_info(_("This key belongs to us\n"));
      return 1; /* yes */
    }

  return 1; /*NOTREACHED*/
}


/****************
 * wrapper around do_we_trust, so we can ask whether to use the
 * key anyway.
 */
static int
do_we_trust_pre( PKT_public_key *pk, unsigned int trustlevel )
{
  int rc;

  rc = do_we_trust( pk, trustlevel );

  if( !opt.batch && !rc )
    {
      print_pubkey_info(NULL,pk);
      print_fingerprint (pk, NULL, 2);
      tty_printf("\n");

      tty_printf(
	       _("It is NOT certain that the key belongs to the person named\n"
		 "in the user ID.  If you *really* know what you are doing,\n"
		 "you may answer the next question with yes.\n"));

      tty_printf("\n");

      if( cpr_get_answer_is_yes("untrusted_key.override",
				_("Use this key anyway? (y/N) "))  )
	rc = 1;

      /* Hmmm: Should we set a flag to tell the user about
       *	 his decision the next time he encrypts for this recipient?
       */
    }

  return rc;
}


/****************
 * Check whether we can trust this signature.
 * Returns: Error if we shall not trust this signatures.
 */
int
check_signatures_trust( PKT_signature *sig )
{
  PKT_public_key *pk = xmalloc_clear( sizeof *pk );
  unsigned int trustlevel;
  int rc=0;

  rc = get_pubkey( pk, sig->keyid );
  if (rc) 
    { /* this should not happen */
      log_error("Ooops; the key vanished  - can't check the trust\n");
      rc = G10ERR_NO_PUBKEY;
      goto leave;
    }

  if ( opt.trust_model==TM_ALWAYS )
    {
      if( !opt.quiet )
        log_info(_("WARNING: Using untrusted key!\n"));
      if (opt.with_fingerprint)
        print_fingerprint (pk, NULL, 1);
      goto leave;
    }

  if(pk->maybe_revoked && !pk->is_revoked)
    log_info(_("WARNING: this key might be revoked (revocation key"
	       " not present)\n"));

  trustlevel = get_validity (pk, NULL);

  if ( (trustlevel & TRUST_FLAG_REVOKED) ) 
    {
      write_status( STATUS_KEYREVOKED );
      if(pk->is_revoked==2)
	log_info(_("WARNING: This key has been revoked by its"
		   " designated revoker!\n"));
      else
	log_info(_("WARNING: This key has been revoked by its owner!\n"));
      log_info(_("         This could mean that the signature is forged.\n"));
      show_revocation_reason( pk, 0 );
    }
  else if ((trustlevel & TRUST_FLAG_SUB_REVOKED) ) 
    {
      write_status( STATUS_KEYREVOKED );
      log_info(_("WARNING: This subkey has been revoked by its owner!\n"));
      show_revocation_reason( pk, 0 );
    }
  
  if ((trustlevel & TRUST_FLAG_DISABLED))
    log_info (_("Note: This key has been disabled.\n"));

  /* If we have PKA information adjust the trustlevel. */
  if (sig->pka_info && sig->pka_info->valid)
    {
      unsigned char fpr[MAX_FINGERPRINT_LEN];
      PKT_public_key *primary_pk;
      size_t fprlen;
      int okay;


      primary_pk = xmalloc_clear (sizeof *primary_pk);
      get_pubkey (primary_pk, pk->main_keyid);
      fingerprint_from_pk (primary_pk, fpr, &fprlen);
      free_public_key (primary_pk);

      if ( fprlen == 20 && !memcmp (sig->pka_info->fpr, fpr, 20) )
        {
          okay = 1;
          write_status_text (STATUS_PKA_TRUST_GOOD, sig->pka_info->email);
          log_info (_("Note: Verified signer's address is `%s'\n"),
                    sig->pka_info->email);
        }
      else
        {
          okay = 0;
          write_status_text (STATUS_PKA_TRUST_BAD, sig->pka_info->email);
          log_info (_("Note: Signer's address `%s' "
                      "does not match DNS entry\n"), sig->pka_info->email);
        }

      switch ( (trustlevel & TRUST_MASK) ) 
        {
        case TRUST_UNKNOWN: 
        case TRUST_UNDEFINED:
        case TRUST_MARGINAL:
          if (okay && opt.verify_options&VERIFY_PKA_TRUST_INCREASE)
            {
              trustlevel = ((trustlevel & ~TRUST_MASK) | TRUST_FULLY);
              log_info (_("trustlevel adjusted to FULL"
                          " due to valid PKA info\n"));
            }
          /* (fall through) */
        case TRUST_FULLY:
          if (!okay)
            {
              trustlevel = ((trustlevel & ~TRUST_MASK) | TRUST_NEVER);
              log_info (_("trustlevel adjusted to NEVER"
                          " due to bad PKA info\n"));
            }
          break;
        }
    }

  /* Now let the user know what up with the trustlevel. */
  switch ( (trustlevel & TRUST_MASK) ) 
    {
    case TRUST_EXPIRED:
      log_info(_("Note: This key has expired!\n"));
      print_fingerprint (pk, NULL, 1);
      break;
        
    default:
      log_error ("invalid trustlevel %u returned from validation layer\n",
                 trustlevel);
      /* fall thru */
    case TRUST_UNKNOWN: 
    case TRUST_UNDEFINED:
      write_status( STATUS_TRUST_UNDEFINED );
      log_info(_("WARNING: This key is not certified with"
                 " a trusted signature!\n"));
      log_info(_("         There is no indication that the "
                 "signature belongs to the owner.\n" ));
      print_fingerprint (pk, NULL, 1);
      break;

    case TRUST_NEVER:
      /* currently we won't get that status */
      write_status( STATUS_TRUST_NEVER );
      log_info(_("WARNING: We do NOT trust this key!\n"));
      log_info(_("         The signature is probably a FORGERY.\n"));
      if (opt.with_fingerprint)
        print_fingerprint (pk, NULL, 1);
      rc = gpg_error (GPG_ERR_BAD_SIGNATURE);
      break;

    case TRUST_MARGINAL:
      write_status( STATUS_TRUST_MARGINAL );
      log_info(_("WARNING: This key is not certified with"
                 " sufficiently trusted signatures!\n"));
      log_info(_("         It is not certain that the"
                 " signature belongs to the owner.\n" ));
      print_fingerprint (pk, NULL, 1);
      break;

    case TRUST_FULLY:
      write_status( STATUS_TRUST_FULLY );
      if (opt.with_fingerprint)
        print_fingerprint (pk, NULL, 1);
      break;

    case TRUST_ULTIMATE:
      write_status( STATUS_TRUST_ULTIMATE );
      if (opt.with_fingerprint)
        print_fingerprint (pk, NULL, 1);
      break;
    }

 leave:
  free_public_key( pk );
  return rc;
}


void
release_pk_list( PK_LIST pk_list )
{
    PK_LIST pk_rover;

    for( ; pk_list; pk_list = pk_rover ) {
	pk_rover = pk_list->next;
	free_public_key( pk_list->pk );
	xfree( pk_list );
    }
}


static int
key_present_in_pk_list(PK_LIST pk_list, PKT_public_key *pk)
{
    for( ; pk_list; pk_list = pk_list->next)
	if (cmp_public_keys(pk_list->pk, pk) == 0)
	    return 0;

    return -1;
}


/****************
 * Return a malloced string with a default reciepient if there is any
 */
static char *
default_recipient(void)
{
    PKT_secret_key *sk;
    byte fpr[MAX_FINGERPRINT_LEN+1];
    size_t n;
    char *p;
    int i;

    if( opt.def_recipient )
	return xstrdup( opt.def_recipient );
    if( !opt.def_recipient_self )
	return NULL;
    sk = xmalloc_clear( sizeof *sk );
    i = get_seckey_byname( sk, NULL, 0 );
    if( i ) {
	free_secret_key( sk );
	return NULL;
    }
    n = MAX_FINGERPRINT_LEN;
    fingerprint_from_sk( sk, fpr, &n );
    free_secret_key( sk );
    p = xmalloc( 2*n+3 );
    *p++ = '0';
    *p++ = 'x';
    for(i=0; i < n; i++ )
	sprintf( p+2*i, "%02X", fpr[i] );
    p -= 2;
    return p;
}

static int
expand_id(const char *id,STRLIST *into,unsigned int flags)
{
  struct groupitem *groups;
  int count=0;

  for(groups=opt.grouplist;groups;groups=groups->next)
    {
      /* need strcasecmp() here, as this should be localized */
      if(strcasecmp(groups->name,id)==0)
	{
	  STRLIST each,sl;

	  /* this maintains the current utf8-ness */
	  for(each=groups->values;each;each=each->next)
	    {
	      sl=add_to_strlist(into,each->d);
	      sl->flags=flags;
	      count++;
	    }

	  break;
	}
    }

  return count;
}

/* For simplicity, and to avoid potential loops, we only expand once -
   you can't make an alias that points to an alias. */
static STRLIST
expand_group(STRLIST input)
{
  STRLIST sl,output=NULL,rover;

  for(rover=input;rover;rover=rover->next)
    if(expand_id(rover->d,&output,rover->flags)==0)
      {
	/* Didn't find any groups, so use the existing string */
	sl=add_to_strlist(&output,rover->d);
	sl->flags=rover->flags;
      }

  return output;
}


/* This is the central function to collect the keys for recipients.
   It is thus used to prepare a public key encryption. encrypt-to
   keys, default keys and the keys for the actual recipients are all
   collected here.  When not in batch mode and no recipient has been
   passed on the commandline, the function will also ask for
   recipients.

   RCPTS is a string list with the recipients; NULL is an allowed
   value but not very useful.  Group expansion is done on these names;
   they may be in any of the user Id formats we can handle.  The flags
   bits for each string in the string list are used for:
     Bit 0: This is an encrypt-to recipient.
     Bit 1: This is a hidden recipient.

   USE is the desired use for the key - usually PUBKEY_USAGE_ENC.
   RET_PK_LIST.

   On success a list of keys is stored at the address RET_PK_LIST; the
   caller must free this list.  On error the value at this address is
   not changed.
 */
int
build_pk_list( STRLIST rcpts, PK_LIST *ret_pk_list, unsigned int use )
{
  PK_LIST pk_list = NULL;
  PKT_public_key *pk=NULL;
  int rc=0;
  int any_recipients=0;
  STRLIST rov,remusr;
  char *def_rec = NULL;

  /* Try to expand groups if any have been defined. */
  if (opt.grouplist)
    remusr = expand_group (rcpts);
  else
    remusr = rcpts;

  /* Check whether there are any recipients in the list and build the
   * list of the encrypt-to ones (we always trust them). */
  for ( rov = remusr; rov; rov = rov->next ) 
    {
      if ( !(rov->flags & 1) )
        {
          /* This is a regular recipient; i.e. not an encrypt-to
             one. */
          any_recipients = 1;

          /* Hidden recipients are not allowed while in PGP mode,
             issue a warning and switch into GnuPG mode. */
          if ((rov->flags&2) && (PGP2 || PGP6 || PGP7 || PGP8))
            {
              log_info(_("you may not use %s while in %s mode\n"),
                       "--hidden-recipient",
                       compliance_option_string());

              compliance_failure();
            }
        }
      else if ( (use & PUBKEY_USAGE_ENC) && !opt.no_encrypt_to ) 
        {
          /* Encryption has been requested and --encrypt-to has not
             been disabled.  Check this encrypt-to key. */
          pk = xmalloc_clear( sizeof *pk );
          pk->req_usage = use;

          /* We explicitly allow encrypt-to to an disabled key; thus
             we pass 1 as last argument. */
          if ( (rc = get_pubkey_byname ( pk, rov->d, NULL, NULL, 1 )) ) 
            {
              free_public_key ( pk ); pk = NULL;
              log_error (_("%s: skipped: %s\n"), rov->d, g10_errstr(rc) );
              write_status_text_and_buffer (STATUS_INV_RECP, "0 ",
                                            rov->d, strlen (rov->d), -1);
              goto fail;
            }
<<<<<<< HEAD
          else if ( !(rc=check_pubkey_algo2 (pk->pubkey_algo, use )) ) 
=======
          else if ( !(rc=openpgp_pk_test_algo2 (pk->pubkey_algo, use)) ) 
>>>>>>> 6d77c76e
            {
              /* Skip the actual key if the key is already present
               * in the list.  Add it to our list if not. */
              if (key_present_in_pk_list(pk_list, pk) == 0)
                {
                  free_public_key (pk); pk = NULL;
                  log_info (_("%s: skipped: public key already present\n"),
                            rov->d);
                }
              else
                {
                  PK_LIST r;
                  r = xmalloc( sizeof *r );
                  r->pk = pk; pk = NULL;
                  r->next = pk_list;
                  r->flags = (rov->flags&2)?1:0;
                  pk_list = r;

                  /* Hidden encrypt-to recipients are not allowed while
                     in PGP mode, issue a warning and switch into
                     GnuPG mode. */
                  if ((r->flags&1) && (PGP2 || PGP6 || PGP7 || PGP8))
                    {
                      log_info(_("you may not use %s while in %s mode\n"),
                               "--hidden-encrypt-to",
                               compliance_option_string());

                      compliance_failure();
                    }
                }
            }
          else 
            {
              /* The public key is not usable for encryption or not
                 available. */
              free_public_key( pk ); pk = NULL;
              log_error(_("%s: skipped: %s\n"), rov->d, g10_errstr(rc) );
              write_status_text_and_buffer (STATUS_INV_RECP, "0 ",
                                            rov->d, strlen (rov->d), -1);
              goto fail;
            }
        }
    }

  /* If we don't have any recipients yet and we are not in batch mode
     drop into interactive selection mode. */
  if ( !any_recipients && !opt.batch ) 
    { 
      int have_def_rec;
      char *answer = NULL;
      STRLIST backlog = NULL;

      if (pk_list)
        any_recipients = 1;
      def_rec = default_recipient();
      have_def_rec = !!def_rec;
      if ( !have_def_rec )
        tty_printf(_("You did not specify a user ID. (you may use \"-r\")\n"));

      for (;;) 
        {
          rc = 0;
          xfree(answer);
          if ( have_def_rec )
            {
              /* A default recipient is taken as the first entry. */
              answer = def_rec;
              def_rec = NULL;
            }
          else if (backlog) 
            {
              /* This is part of our trick to expand and display groups. */
<<<<<<< HEAD
              answer = pop_strlist (&backlog);
=======
              answer = strlist_pop (&backlog);
>>>>>>> 6d77c76e
            }
          else
            {
              /* Show the list of already collected recipients and ask
                 for more. */
              PK_LIST iter;

              tty_printf("\n");
              tty_printf(_("Current recipients:\n"));
              for (iter=pk_list;iter;iter=iter->next)
                {
                  u32 keyid[2];

                  keyid_from_pk(iter->pk,keyid);
                  tty_printf("%4u%c/%s %s \"",
                             nbits_from_pk(iter->pk),
                             pubkey_letter(iter->pk->pubkey_algo),
                             keystr(keyid),
                             datestr_from_pk(iter->pk));

                  if (iter->pk->user_id)
                    tty_print_utf8_string(iter->pk->user_id->name,
                                          iter->pk->user_id->len);
                  else
                    {
                      size_t n;
                      char *p = get_user_id( keyid, &n );
                      tty_print_utf8_string( p, n );
                      xfree(p);
                    }
                  tty_printf("\"\n");
                }

              answer = cpr_get_utf8("pklist.user_id.enter",
                                    _("\nEnter the user ID.  "
                                      "End with an empty line: "));
              trim_spaces(answer);
              cpr_kill_prompt();
            }
          
          if ( !answer || !*answer ) 
            {
              xfree(answer);
              break;  /* No more recipients entered - get out of loop. */
            }

          /* Do group expand here too.  The trick here is to continue
             the loop if any expansion occured.  The code above will
             then list all expanded keys. */
          if (expand_id(answer,&backlog,0))
            continue;

          /* Get and check key for the current name. */
          if (pk)
            free_public_key (pk);
          pk = xmalloc_clear( sizeof *pk );
          pk->req_usage = use;
          rc = get_pubkey_byname( pk, answer, NULL, NULL, 0 );
          if (rc)
            tty_printf(_("No such user ID.\n"));
<<<<<<< HEAD
          else if ( !(rc=check_pubkey_algo2(pk->pubkey_algo, use)) ) 
=======
          else if ( !(rc=openpgp_pk_test_algo2 (pk->pubkey_algo, use)) ) 
>>>>>>> 6d77c76e
            {
              if ( have_def_rec )
                {
                  /* No validation for a default recipient. */
                  if (!key_present_in_pk_list(pk_list, pk)) 
                    {
                      free_public_key (pk); pk = NULL;
                      log_info (_("skipped: public key "
                                  "already set as default recipient\n") );
                    }
                  else
                    {
                      PK_LIST r = xmalloc (sizeof *r);
                      r->pk = pk; pk = NULL;
                      r->next = pk_list;
                      r->flags = 0; /* No throwing default ids. */
                      pk_list = r;
                    }
                  any_recipients = 1;
                  continue;
                }
              else
                { /* Check validity of this key. */
                  int trustlevel;
		    
                  trustlevel = get_validity (pk, pk->user_id);
                  if ( (trustlevel & TRUST_FLAG_DISABLED) ) 
                    {
                      tty_printf (_("Public key is disabled.\n") );
                    }
                  else if ( do_we_trust_pre (pk, trustlevel) ) 
                    {
                      /* Skip the actual key if the key is already
                       * present in the list */
                      if (!key_present_in_pk_list(pk_list, pk))
                        {
                          free_public_key(pk); pk = NULL;
                          log_info(_("skipped: public key already set\n") );
                        }
                      else
                        {
                          PK_LIST r;
                          r = xmalloc( sizeof *r );
                          r->pk = pk; pk = NULL;
                          r->next = pk_list;
                          r->flags = 0; /* No throwing interactive ids. */
                          pk_list = r;
                        }
                      any_recipients = 1;
                      continue;
                    }
                }
            }
          xfree(def_rec); def_rec = NULL;
          have_def_rec = 0;
        }
      if ( pk )
        {
          free_public_key( pk );
          pk = NULL;
        }
    }
  else if ( !any_recipients && (def_rec = default_recipient()) ) 
    {
      /* We are in batch mode and have only a default recipient. */
      pk = xmalloc_clear( sizeof *pk );
      pk->req_usage = use;

      /* The default recipient is allowed to be disabled; thus pass 1
         as last argument. */
      rc = get_pubkey_byname (pk, def_rec, NULL, NULL, 1);
      if (rc)
        log_error(_("unknown default recipient \"%s\"\n"), def_rec );
<<<<<<< HEAD
      else if ( !(rc=check_pubkey_algo2(pk->pubkey_algo, use)) ) 
=======
      else if ( !(rc=openpgp_pk_test_algo2(pk->pubkey_algo, use)) ) 
>>>>>>> 6d77c76e
        {
          /* Mark any_recipients here since the default recipient
             would have been used if it wasn't already there.  It
             doesn't really matter if we got this key from the default
             recipient or an encrypt-to. */
          any_recipients = 1;
          if (!key_present_in_pk_list(pk_list, pk))
            log_info (_("skipped: public key already set "
                        "as default recipient\n"));
          else 
            {
              PK_LIST r = xmalloc( sizeof *r );
              r->pk = pk; pk = NULL;
              r->next = pk_list;
              r->flags = 0; /* No throwing default ids. */
              pk_list = r;
            }
        }
      if ( pk )
        {
          free_public_key( pk );
          pk = NULL;
        }
      xfree(def_rec); def_rec = NULL;
    }
  else 
    {
      /* General case: Check all keys. */
      any_recipients = 0;
      for (; remusr; remusr = remusr->next ) 
        {
          if ( (remusr->flags & 1) )
            continue; /* encrypt-to keys are already handled. */

          pk = xmalloc_clear( sizeof *pk );
          pk->req_usage = use;
          if ( (rc = get_pubkey_byname( pk, remusr->d, NULL, NULL, 0 )) ) 
            {
              /* Key not found or other error. */
              free_public_key( pk ); pk = NULL;
              log_error(_("%s: skipped: %s\n"), remusr->d, g10_errstr(rc) );
              write_status_text_and_buffer (STATUS_INV_RECP, "0 ",
                                            remusr->d, strlen (remusr->d),
                                            -1);
              goto fail;
            }
<<<<<<< HEAD
          else if ( !(rc=check_pubkey_algo2(pk->pubkey_algo, use )) ) 
=======
          else if ( !(rc=openpgp_pk_test_algo2(pk->pubkey_algo, use )) ) 
>>>>>>> 6d77c76e
            {
              /* Key found and usable.  Check validity. */
              int trustlevel;
              
              trustlevel = get_validity (pk, pk->user_id);
              if ( (trustlevel & TRUST_FLAG_DISABLED) ) 
                {
                  /*Key has been disabled. */
                  free_public_key(pk); pk = NULL;
                  log_info(_("%s: skipped: public key is disabled\n"),
                           remusr->d);
                  write_status_text_and_buffer (STATUS_INV_RECP, "0 ",
                                                remusr->d,
                                                strlen (remusr->d),
                                                -1);
                  rc=G10ERR_UNU_PUBKEY;
                  goto fail;
                }
              else if ( do_we_trust_pre( pk, trustlevel ) ) 
                {
                  /* Note: do_we_trust may have changed the trustlevel */

                  /* We have at least one valid recipient. It doesn't
                   * matters if this recipient is already present. */
                  any_recipients = 1;

                  /* Skip the actual key if the key is already present
                   * in the list */
                  if (!key_present_in_pk_list(pk_list, pk)) 
                    {
                      free_public_key(pk); pk = NULL;
                      log_info(_("%s: skipped: public key already present\n"),
                               remusr->d);
                    }
                  else
                    {
                      PK_LIST r;
                      r = xmalloc( sizeof *r );
                      r->pk = pk; pk = NULL;
                      r->next = pk_list;
                      r->flags = (remusr->flags&2)?1:0;
                      pk_list = r;
                    }
                }
              else
                { /* We don't trust this key. */
                  free_public_key( pk ); pk = NULL;
                  write_status_text_and_buffer (STATUS_INV_RECP, "10 ",
                                                remusr->d,
                                                strlen (remusr->d),
                                                -1);
                  rc=G10ERR_UNU_PUBKEY;
                  goto fail;
                }
            }
          else
            {
              /* Key found but not usable for us (e.g. sign-only key). */
              free_public_key( pk ); pk = NULL;
              write_status_text_and_buffer (STATUS_INV_RECP, "0 ",
                                            remusr->d,
                                            strlen (remusr->d),
                                            -1);
              log_error(_("%s: skipped: %s\n"), remusr->d, g10_errstr(rc) );
              goto fail;
            }
        }
    }
  
  if ( !rc && !any_recipients ) 
    {
      log_error(_("no valid addressees\n"));
      write_status_text (STATUS_NO_RECP, "0");
      rc = G10ERR_NO_USER_ID;
    }
  
 fail:

  if ( rc )
    release_pk_list( pk_list );
  else
    *ret_pk_list = pk_list;
  if (opt.grouplist)
    free_strlist(remusr);
  return rc;
}


/* In pgp6 mode, disallow all ciphers except IDEA (1), 3DES (2), and
   CAST5 (3), all hashes except MD5 (1), SHA1 (2), and RIPEMD160 (3),
   and all compressions except none (0) and ZIP (1).  pgp7 and pgp8
   mode expands the cipher list to include AES128 (7), AES192 (8),
   AES256 (9), and TWOFISH (10).  pgp8 adds the SHA-256 hash (8).  For
   a true PGP key all of this is unneeded as they are the only items
   present in the preferences subpacket, but checking here covers the
   weird case of encrypting to a key that had preferences from a
   different implementation which was then used with PGP.  I am not
   completely comfortable with this as the right thing to do, as it
   slightly alters the list of what the user is supposedly requesting.
   It is not against the RFC however, as the preference chosen will
   never be one that the user didn't specify somewhere ("The
   implementation may use any mechanism to pick an algorithm in the
   intersection"), and PGP has no mechanism to fix such a broken
   preference list, so I'm including it. -dms */

int
<<<<<<< HEAD
algo_available( preftype_t preftype, int algo, const union pref_hint *hint )
=======
algo_available( preftype_t preftype, int algo, const union pref_hint *hint)
>>>>>>> 6d77c76e
{
  if( preftype == PREFTYPE_SYM )
    {
      if(PGP6 && (algo != CIPHER_ALGO_IDEA
		  && algo != CIPHER_ALGO_3DES
		  && algo != CIPHER_ALGO_CAST5))
	return 0;
      
      if(PGP7 && (algo != CIPHER_ALGO_IDEA
		  && algo != CIPHER_ALGO_3DES
		  && algo != CIPHER_ALGO_CAST5
		  && algo != CIPHER_ALGO_AES
		  && algo != CIPHER_ALGO_AES192
		  && algo != CIPHER_ALGO_AES256
		  && algo != CIPHER_ALGO_TWOFISH))
	return 0;

      /* PGP8 supports all the ciphers we do.. */

<<<<<<< HEAD
      return algo && !check_cipher_algo( algo );
    }
  else if( preftype == PREFTYPE_HASH )
    {
      if(hint && hint->digest_length)
	{
	  if(hint->digest_length!=20 || opt.flags.dsa2)
=======
      return algo && !openpgp_cipher_test_algo ( algo );
    }
  else if( preftype == PREFTYPE_HASH )
    {
      if (hint && hint->digest_length)
	{
	  if (hint->digest_length!=20 || opt.flags.dsa2)
>>>>>>> 6d77c76e
	    {
	      /* If --enable-dsa2 is set or the hash isn't 160 bits
		 (which implies DSA2), then we'll accept a hash that
		 is larger than we need.  Otherwise we won't accept
		 any hash that isn't exactly the right size. */
<<<<<<< HEAD
	      if(hint->digest_length > md_digest_length(algo))
		return 0;
	    }
	  else if(hint->digest_length != md_digest_length(algo))
=======
	      if (hint->digest_length > gcry_md_get_algo_dlen (algo))
		return 0;
	    }
	  else if (hint->digest_length != gcry_md_get_algo_dlen (algo))
>>>>>>> 6d77c76e
	    return 0;
	}

      if((PGP6 || PGP7) && (algo != DIGEST_ALGO_MD5
			    && algo != DIGEST_ALGO_SHA1
			    && algo != DIGEST_ALGO_RMD160))
	return 0;


      if(PGP8 && (algo != DIGEST_ALGO_MD5
		  && algo != DIGEST_ALGO_SHA1
		  && algo != DIGEST_ALGO_RMD160
		  && algo != DIGEST_ALGO_SHA256))
	return 0;

<<<<<<< HEAD
      return algo && !check_digest_algo( algo );
=======
      return algo && !openpgp_md_test_algo (algo);
>>>>>>> 6d77c76e
    }
  else if( preftype == PREFTYPE_ZIP )
    {
      if((PGP6 || PGP7) && (algo != COMPRESS_ALGO_NONE
			    && algo != COMPRESS_ALGO_ZIP))
	return 0;

      /* PGP8 supports all the compression algos we do */

      return !check_compress_algo( algo );
    }
  else
    return 0;
}



/****************
 * Return -1 if we could not find an algorithm.
 */
int
<<<<<<< HEAD
select_algo_from_prefs(PK_LIST pk_list, int preftype,
		       int request, const union pref_hint *hint)
=======
select_algo_from_prefs(PK_LIST pk_list, int preftype, int request,
                       const union pref_hint *hint)
>>>>>>> 6d77c76e
{
    PK_LIST pkr;
    u32 bits[8];
    const prefitem_t *prefs;
    int i, j;
    int compr_hack=0;
    int any;

    if( !pk_list )
	return -1;

    memset( bits, ~0, 8 * sizeof *bits );
    for( pkr = pk_list; pkr; pkr = pkr->next ) {
	u32 mask[8];

	memset( mask, 0, 8 * sizeof *mask );
	if( preftype == PREFTYPE_SYM ) {
	  if( PGP2 &&
	      pkr->pk->version < 4 &&
	      pkr->pk->selfsigversion < 4 )
	    mask[0] |= (1<<1); /* IDEA is implicitly there for v3 keys
				  with v3 selfsigs (rfc2440:12.1) if
				  --pgp2 mode is on.  This doesn't
				  mean it's actually available, of
				  course. */
	  else
	    mask[0] |= (1<<2); /* 3DES is implicitly there for everyone else */
	}
	else if( preftype == PREFTYPE_HASH ) {
	  /* While I am including this code for completeness, note
	     that currently --pgp2 mode locks the hash at MD5, so this
	     function will never even be called.  Even if the hash
	     wasn't locked at MD5, we don't support sign+encrypt in
	     --pgp2 mode, and that's the only time PREFTYPE_HASH is
	     used anyway. -dms */
	  if( PGP2 &&
	      pkr->pk->version < 4 &&
	      pkr->pk->selfsigversion < 4 )
	    mask[0] |= (1<<1); /* MD5 is there for v3 keys with v3
				  selfsigs when --pgp2 is on. */
	  else
	    mask[0] |= (1<<2); /* SHA1 is there for everyone else */
	}
	else if( preftype == PREFTYPE_ZIP )
	  mask[0] |= (1<<0); /* Uncompressed is implicit */

        if (pkr->pk->user_id) /* selected by user ID */
            prefs = pkr->pk->user_id->prefs;
        else
            prefs = pkr->pk->prefs;

	any = 0;
	if( prefs ) {
	    for (i=0; prefs[i].type; i++ ) {
		if( prefs[i].type == preftype ) {
		    mask[prefs[i].value/32] |= 1 << (prefs[i].value%32);
		    any = 1;
		}
	    }
	}

	if( (!prefs || !any) && preftype == PREFTYPE_ZIP ) {
	    mask[0] |= 3; /* asume no_compression and old pgp */
	    compr_hack = 1;
	}

#if 0
	log_debug("pref mask=%08lX%08lX%08lX%08lX%08lX%08lX%08lX%08lX\n",
	       (ulong)mask[7], (ulong)mask[6], (ulong)mask[5], (ulong)mask[4],
	     (ulong)mask[3], (ulong)mask[2], (ulong)mask[1], (ulong)mask[0]);
#endif
	for(i=0; i < 8; i++ )
	    bits[i] &= mask[i];
#if 0
	log_debug("pref bits=%08lX%08lX%08lX%08lX%08lX%08lX%08lX%08lX\n",
	       (ulong)bits[7], (ulong)bits[6], (ulong)bits[5], (ulong)bits[4],
	     (ulong)bits[3], (ulong)bits[2], (ulong)bits[1], (ulong)bits[0]);
#endif
    }
    /* usable algorithms are now in bits
     * We now use the last key from pk_list to select
     * the algorithm we want to use. there are no
     * preferences for the last key, we select the one
     * corresponding to first set bit.
     */
    i = -1;
    any = 0;

    /* Can we use the requested algorithm? */
    if(request>-1 && (bits[request/32] & (1<<(request%32))) &&
       algo_available(preftype,request,hint))
      return request;

    /* If we have personal prefs set, use them instead of the last key */
    if(preftype==PREFTYPE_SYM && opt.personal_cipher_prefs)
      prefs=opt.personal_cipher_prefs;
    else if(preftype==PREFTYPE_HASH && opt.personal_digest_prefs)
      prefs=opt.personal_digest_prefs;
    else if(preftype==PREFTYPE_ZIP && opt.personal_compress_prefs)
      prefs=opt.personal_compress_prefs;

    if( prefs ) {
	for(j=0; prefs[j].type; j++ ) {
	    if( prefs[j].type == preftype ) {
                if( (bits[prefs[j].value/32] & (1<<(prefs[j].value%32))) ) {
		    if( algo_available( preftype, prefs[j].value, hint ) ) {
			any = 1;
			i = prefs[j].value;
			break;
		    }
		}
	    }
	}
    }
    if( !prefs || !any ) {
	for(j=0; j < 256; j++ )
	    if( (bits[j/32] & (1<<(j%32))) ) {
		if( algo_available( preftype, j, hint ) ) {
		    i = j;
		    break;
		}
	    }
    }

#if 0
    log_debug("prefs of type %d: selected %d\n", preftype, i );
#endif
    if( compr_hack && !i ) {
	/* selected no compression, but we should check whether
	 * algorithm 1 is also available (the ordering is not relevant
	 * in this case). */
	if( bits[0] & (1<<1) )
	    i = 1; /* yep; we can use compression algo 1 */
    }

    /* "If you are building an authentication system, the recipient
       may specify a preferred signing algorithm. However, the signer
       would be foolish to use a weak algorithm simply because the
       recipient requests it." RFC2440:13.  If we settle on MD5, and
       SHA1 is also available, use SHA1 instead.  Of course, if the
       user intentionally chose MD5 (by putting it in their personal
       prefs), then we should do what they say. */

    if(preftype==PREFTYPE_HASH &&
       i==DIGEST_ALGO_MD5 && (bits[0] & (1<<DIGEST_ALGO_SHA1)))
      {
	i=DIGEST_ALGO_SHA1;

	if(opt.personal_digest_prefs)
	  for(j=0; prefs[j].type; j++ )
	    if(opt.personal_digest_prefs[j].type==PREFTYPE_HASH &&
	       opt.personal_digest_prefs[j].value==DIGEST_ALGO_MD5)
	      {
		i=DIGEST_ALGO_MD5;
		break;
	      }
      }

    return i;
}

/*
 * Select the MDC flag from the pk_list.  We can only use MDC if all recipients
 * support this feature 
 */
int
select_mdc_from_pklist (PK_LIST pk_list)
{
    PK_LIST pkr;

    if( !pk_list )
	return 0;

    for (pkr = pk_list; pkr; pkr = pkr->next) {
        int mdc;

        if (pkr->pk->user_id) /* selected by user ID */
            mdc = pkr->pk->user_id->flags.mdc;
        else
            mdc = pkr->pk->mdc_feature;
        if (!mdc)
            return 0; /* at least one recipient does not support it */
    }
    return 1; /* can be used */
}<|MERGE_RESOLUTION|>--- conflicted
+++ resolved
@@ -1,8 +1,4 @@
-<<<<<<< HEAD
-/* pkclist.c
-=======
 /* pkclist.c - create a list of public keys
->>>>>>> 6d77c76e
  * Copyright (C) 1998, 1999, 2000, 2001, 2002, 2003, 2004, 2005,
  *               2006 Free Software Foundation, Inc.
  *
@@ -367,11 +363,7 @@
 int
 edit_ownertrust (PKT_public_key *pk, int mode )
 {
-<<<<<<< HEAD
-  unsigned int trust = 0;  /* Needs to be initialized to avoid gcc warning. */
-=======
   unsigned int trust = 0;
->>>>>>> 6d77c76e
   int no_help = 0;
 
   for(;;)
@@ -832,11 +824,7 @@
                                             rov->d, strlen (rov->d), -1);
               goto fail;
             }
-<<<<<<< HEAD
-          else if ( !(rc=check_pubkey_algo2 (pk->pubkey_algo, use )) ) 
-=======
           else if ( !(rc=openpgp_pk_test_algo2 (pk->pubkey_algo, use)) ) 
->>>>>>> 6d77c76e
             {
               /* Skip the actual key if the key is already present
                * in the list.  Add it to our list if not. */
@@ -909,11 +897,7 @@
           else if (backlog) 
             {
               /* This is part of our trick to expand and display groups. */
-<<<<<<< HEAD
-              answer = pop_strlist (&backlog);
-=======
               answer = strlist_pop (&backlog);
->>>>>>> 6d77c76e
             }
           else
             {
@@ -974,11 +958,7 @@
           rc = get_pubkey_byname( pk, answer, NULL, NULL, 0 );
           if (rc)
             tty_printf(_("No such user ID.\n"));
-<<<<<<< HEAD
-          else if ( !(rc=check_pubkey_algo2(pk->pubkey_algo, use)) ) 
-=======
           else if ( !(rc=openpgp_pk_test_algo2 (pk->pubkey_algo, use)) ) 
->>>>>>> 6d77c76e
             {
               if ( have_def_rec )
                 {
@@ -1052,11 +1032,7 @@
       rc = get_pubkey_byname (pk, def_rec, NULL, NULL, 1);
       if (rc)
         log_error(_("unknown default recipient \"%s\"\n"), def_rec );
-<<<<<<< HEAD
-      else if ( !(rc=check_pubkey_algo2(pk->pubkey_algo, use)) ) 
-=======
       else if ( !(rc=openpgp_pk_test_algo2(pk->pubkey_algo, use)) ) 
->>>>>>> 6d77c76e
         {
           /* Mark any_recipients here since the default recipient
              would have been used if it wasn't already there.  It
@@ -1103,11 +1079,7 @@
                                             -1);
               goto fail;
             }
-<<<<<<< HEAD
-          else if ( !(rc=check_pubkey_algo2(pk->pubkey_algo, use )) ) 
-=======
           else if ( !(rc=openpgp_pk_test_algo2(pk->pubkey_algo, use )) ) 
->>>>>>> 6d77c76e
             {
               /* Key found and usable.  Check validity. */
               int trustlevel;
@@ -1214,11 +1186,7 @@
    preference list, so I'm including it. -dms */
 
 int
-<<<<<<< HEAD
-algo_available( preftype_t preftype, int algo, const union pref_hint *hint )
-=======
 algo_available( preftype_t preftype, int algo, const union pref_hint *hint)
->>>>>>> 6d77c76e
 {
   if( preftype == PREFTYPE_SYM )
     {
@@ -1238,15 +1206,6 @@
 
       /* PGP8 supports all the ciphers we do.. */
 
-<<<<<<< HEAD
-      return algo && !check_cipher_algo( algo );
-    }
-  else if( preftype == PREFTYPE_HASH )
-    {
-      if(hint && hint->digest_length)
-	{
-	  if(hint->digest_length!=20 || opt.flags.dsa2)
-=======
       return algo && !openpgp_cipher_test_algo ( algo );
     }
   else if( preftype == PREFTYPE_HASH )
@@ -1254,23 +1213,15 @@
       if (hint && hint->digest_length)
 	{
 	  if (hint->digest_length!=20 || opt.flags.dsa2)
->>>>>>> 6d77c76e
 	    {
 	      /* If --enable-dsa2 is set or the hash isn't 160 bits
 		 (which implies DSA2), then we'll accept a hash that
 		 is larger than we need.  Otherwise we won't accept
 		 any hash that isn't exactly the right size. */
-<<<<<<< HEAD
-	      if(hint->digest_length > md_digest_length(algo))
-		return 0;
-	    }
-	  else if(hint->digest_length != md_digest_length(algo))
-=======
 	      if (hint->digest_length > gcry_md_get_algo_dlen (algo))
 		return 0;
 	    }
 	  else if (hint->digest_length != gcry_md_get_algo_dlen (algo))
->>>>>>> 6d77c76e
 	    return 0;
 	}
 
@@ -1286,11 +1237,7 @@
 		  && algo != DIGEST_ALGO_SHA256))
 	return 0;
 
-<<<<<<< HEAD
-      return algo && !check_digest_algo( algo );
-=======
       return algo && !openpgp_md_test_algo (algo);
->>>>>>> 6d77c76e
     }
   else if( preftype == PREFTYPE_ZIP )
     {
@@ -1312,13 +1259,8 @@
  * Return -1 if we could not find an algorithm.
  */
 int
-<<<<<<< HEAD
-select_algo_from_prefs(PK_LIST pk_list, int preftype,
-		       int request, const union pref_hint *hint)
-=======
 select_algo_from_prefs(PK_LIST pk_list, int preftype, int request,
                        const union pref_hint *hint)
->>>>>>> 6d77c76e
 {
     PK_LIST pkr;
     u32 bits[8];
