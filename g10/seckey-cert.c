--- conflicted
+++ resolved
@@ -69,11 +69,7 @@
               }
 	    return G10ERR_CIPHER_ALGO;
 	}
-<<<<<<< HEAD
-	if(check_digest_algo(sk->protect.s2k.hash_algo))
-=======
 	if(gcry_md_test_algo (sk->protect.s2k.hash_algo))
->>>>>>> 6d77c76e
 	  {
 	    log_info(_("protection digest %d is not supported\n"),
 		     sk->protect.s2k.hash_algo);
@@ -91,11 +87,6 @@
         if (!dek && canceled && *canceled)
 	    return G10ERR_GENERAL;
 
-<<<<<<< HEAD
-	cipher_hd = cipher_open( sk->protect.algo,
-				 CIPHER_MODE_AUTO_CFB, 1);
-	cipher_setkey( cipher_hd, dek->key, dek->keylen );
-=======
 
 	err = gcry_cipher_open (&cipher_hd, sk->protect.algo,
                                 GCRY_CIPHER_MODE_CFB,
@@ -109,7 +100,6 @@
         if (err)
           log_fatal ("set key failed: %s\n", gpg_strerror (err) );
 
->>>>>>> 6d77c76e
 	xfree(dek);
 	save_sk = copy_secret_key( NULL, sk );
 
@@ -117,12 +107,8 @@
 
 	csum = 0;
 	if( sk->version >= 4 ) {
-<<<<<<< HEAD
-	    unsigned int ndata;
-=======
             int ndata;
 	    unsigned int ndatabits;
->>>>>>> 6d77c76e
 	    byte *p, *data;
             u16 csumc = 0;
 
@@ -134,16 +120,10 @@
 
             if ( ndata > 1 )
                 csumc = p[ndata-2] << 8 | p[ndata-1];
-<<<<<<< HEAD
-	    data = xmalloc_secure( ndata );
-	    cipher_decrypt( cipher_hd, data, p, ndata );
-	    mpi_free( sk->skey[i] ); sk->skey[i] = NULL ;
-=======
 	    data = xmalloc_secure ( ndata );
 	    gcry_cipher_decrypt ( cipher_hd, data, ndata, p, ndata );
 	    gcry_mpi_release (sk->skey[i]); sk->skey[i] = NULL ;
 
->>>>>>> 6d77c76e
 	    p = data;
             if (sk->protect.sha1chk) {
                 /* This is the new SHA1 checksum method to detect
@@ -193,14 +173,8 @@
                because the length may have an arbitrary value */
             if( sk->csum == csum ) {
                 for( ; i < pubkey_get_nskey(sk->pubkey_algo); i++ ) {
-<<<<<<< HEAD
-                    nbytes = ndata;
-                    sk->skey[i] = mpi_read_from_buffer(p, &nbytes, 1 );
-                    if (!sk->skey[i])
-=======
                     if ( gcry_mpi_scan( &sk->skey[i], GCRYMPI_FMT_PGP,
                                         p, ndata, &nbytes))
->>>>>>> 6d77c76e
                       {
                         /* Checksum was okay, but not correctly
                            decrypted.  */
@@ -220,12 +194,8 @@
 	    for(i=pubkey_get_npkey(sk->pubkey_algo);
 		    i < pubkey_get_nskey(sk->pubkey_algo); i++ ) {
                 byte *p;
-<<<<<<< HEAD
-                unsigned int ndata;
-=======
                 int ndata;
                 unsigned int ndatabits;
->>>>>>> 6d77c76e
 
                 assert (gcry_mpi_get_flag (sk->skey[i], GCRYMPI_FLAG_OPAQUE));
                 p = gcry_mpi_get_opaque (sk->skey[i], &ndatabits);
@@ -233,29 +203,18 @@
                 assert (ndata >= 2);
                 assert (ndata == ((p[0] << 8 | p[1]) + 7)/8 + 2);
                 buffer = xmalloc_secure (ndata);
-<<<<<<< HEAD
-		cipher_sync (cipher_hd);
-=======
 		gcry_cipher_sync (cipher_hd);
->>>>>>> 6d77c76e
                 buffer[0] = p[0];
                 buffer[1] = p[1];
                 gcry_cipher_decrypt (cipher_hd, buffer+2, ndata-2,
                                      p+2, ndata-2);
                 csum += checksum (buffer, ndata);
-<<<<<<< HEAD
-                mpi_free (sk->skey[i]);
-                sk->skey[i] = mpi_read_from_buffer (buffer, &ndata, 1);
-		xfree (buffer);
-                if (!sk->skey[i])
-=======
                 gcry_mpi_release (sk->skey[i]);
 
 		err = gcry_mpi_scan( &sk->skey[i], GCRYMPI_FMT_USG,
 				     buffer, ndata, &ndata );
 		xfree (buffer);
                 if (err)
->>>>>>> 6d77c76e
                   {
                     /* Checksum was okay, but not correctly
                        decrypted.  */
@@ -310,19 +269,11 @@
 int
 check_secret_key( PKT_secret_key *sk, int n )
 {
-<<<<<<< HEAD
-    int rc = G10ERR_BAD_PASS;
-    int i,mode;
-
-    if (sk && sk->is_protected && sk->protect.s2k.mode == 1002)
-      return 0; /* Let the card support stuff handle this. */
-=======
     int rc = gpg_error (GPG_ERR_BAD_PASSPHRASE);
     int i,mode;
 
     if (sk && sk->is_protected && sk->protect.s2k.mode == 1002)
       return 0; /* Let the scdaemon handle this. */
->>>>>>> 6d77c76e
 
     if(n<0)
       {
@@ -335,11 +286,7 @@
     if( n < 1 )
 	n = (opt.batch && !opt.use_agent)? 1 : 3; /* use the default value */
 
-<<<<<<< HEAD
-    for(i=0; i < n && rc == G10ERR_BAD_PASS; i++ ) {
-=======
     for(i=0; i < n && gpg_err_code (rc) == GPG_ERR_BAD_PASSPHRASE; i++ ) {
->>>>>>> 6d77c76e
         int canceled = 0;
         const char *tryagain = NULL;
 	if (i) {
@@ -347,12 +294,8 @@
             log_info (_("%s ...\n"), _(tryagain));
         }
 	rc = do_check( sk, tryagain, mode, &canceled );
-<<<<<<< HEAD
-	if( rc == G10ERR_BAD_PASS && is_status_enabled() ) {
-=======
 	if ( gpg_err_code (rc) == GPG_ERR_BAD_PASSPHRASE
              && is_status_enabled () ) {
->>>>>>> 6d77c76e
 	    u32 kid[2];
 	    char buf[50];
 
@@ -501,17 +444,6 @@
 		    unsigned int nbits;
 
 		    csum += checksum_mpi (sk->skey[i]);
-<<<<<<< HEAD
-		    buffer = mpi_get_buffer( sk->skey[i], &nbytes, NULL );
-		    cipher_sync (cipher_hd);
-		    assert ( !mpi_is_opaque (sk->skey[i]) );
-                    data = xmalloc (nbytes+2);
-                    nbits  = mpi_get_nbits (sk->skey[i]);
-                    assert (nbytes == (nbits + 7)/8);
-                    data[0] = nbits >> 8;
-                    data[1] = nbits;
-		    cipher_encrypt (cipher_hd, data+2, buffer, nbytes);
-=======
 
 		    if (gcry_mpi_aprint (GCRYMPI_FMT_USG, &buffer,
                                          &nbytes, sk->skey[i] ))
@@ -527,7 +459,6 @@
                     data[1] = nbits;
 		    gcry_cipher_encrypt (cipher_hd, data+2, nbytes,
                                          buffer, nbytes);
->>>>>>> 6d77c76e
 		    xfree( buffer );
                     
                     gcry_mpi_release (sk->skey[i]);
