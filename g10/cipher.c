/* cipher.c - En-/De-ciphering filter
 * Copyright (C) 1998-2003, 2006, 2009 Free Software Foundation, Inc.
 * Copyright (C) 1998-2003, 2006, 2009, 2017 Werner koch
 *
 * This file is part of GnuPG.
 *
 * GnuPG is free software; you can redistribute it and/or modify
 * it under the terms of the GNU General Public License as published by
 * the Free Software Foundation; either version 3 of the License, or
 * (at your option) any later version.
 *
 * GnuPG is distributed in the hope that it will be useful,
 * but WITHOUT ANY WARRANTY; without even the implied warranty of
 * MERCHANTABILITY or FITNESS FOR A PARTICULAR PURPOSE.  See the
 * GNU General Public License for more details.
 *
 * You should have received a copy of the GNU General Public License
 * along with this program; if not, see <https://www.gnu.org/licenses/>.
 * SPDX-License-Identifier: GPL-3.0+
 */

#include <config.h>
#include <stdio.h>
#include <stdlib.h>
#include <string.h>
#include <errno.h>

#include "gpg.h"
#include "../common/status.h"
#include "../common/iobuf.h"
#include "../common/util.h"
#include "filter.h"
#include "packet.h"
#include "options.h"
#include "main.h"
#include "../common/status.h"


#define MIN_PARTIAL_SIZE 512


static void
write_header (cipher_filter_context_t *cfx, iobuf_t a)
{
  gcry_error_t err;
  PACKET pkt;
  PKT_encrypted ed;
  byte temp[18];
  unsigned int blocksize;
  unsigned int nprefix;

  blocksize = openpgp_cipher_get_algo_blklen (cfx->dek->algo);
  if ( blocksize < 8 || blocksize > 16 )
    log_fatal ("unsupported blocksize %u\n", blocksize);

  memset (&ed, 0, sizeof ed);
  ed.len = cfx->datalen;
  ed.extralen = blocksize + 2;
  ed.new_ctb = !ed.len;
  if (cfx->dek->use_mdc)
    {
      ed.mdc_method = DIGEST_ALGO_SHA1;
      gcry_md_open (&cfx->mdc_hash, DIGEST_ALGO_SHA1, 0);
      if (DBG_HASHING)
        gcry_md_debug (cfx->mdc_hash, "creatmdc");
    }
  else if (!opt.no_mdc_warn)
    {
<<<<<<< HEAD
        char buf[20];

        snprintf (buf, sizeof buf, "%d %d", ed.mdc_method, cfx->dek->algo);
        write_status_text (STATUS_BEGIN_ENCRYPTION, buf);
=======
      log_info ("WARNING: "
                "encrypting without integrity protection is dangerous\n");
>>>>>>> d74c40ce
    }

  write_status_printf (STATUS_BEGIN_ENCRYPTION, "%d %d",
                       ed.mdc_method, cfx->dek->algo);

  init_packet (&pkt);
  pkt.pkttype = cfx->dek->use_mdc? PKT_ENCRYPTED_MDC : PKT_ENCRYPTED;
  pkt.pkt.encrypted = &ed;
  if (build_packet( a, &pkt))
    log_bug ("build_packet(ENCR_DATA) failed\n");
  nprefix = blocksize;
  gcry_randomize (temp, nprefix, GCRY_STRONG_RANDOM );
  temp[nprefix] = temp[nprefix-2];
  temp[nprefix+1] = temp[nprefix-1];
  print_cipher_algo_note (cfx->dek->algo);
  err = openpgp_cipher_open (&cfx->cipher_hd,
                             cfx->dek->algo,
                             GCRY_CIPHER_MODE_CFB,
                             (GCRY_CIPHER_SECURE
                              | ((cfx->dek->use_mdc || cfx->dek->algo >= 100)?
                                 0 : GCRY_CIPHER_ENABLE_SYNC)));
  if (err)
    {
      /* We should never get an error here cause we already checked,
       * that the algorithm is available.  */
      BUG();
    }

  /* log_hexdump ("thekey", cfx->dek->key, cfx->dek->keylen); */
  gcry_cipher_setkey (cfx->cipher_hd, cfx->dek->key, cfx->dek->keylen);
  gcry_cipher_setiv (cfx->cipher_hd, NULL, 0);
  /* log_hexdump ("prefix", temp, nprefix+2); */
  if (cfx->mdc_hash) /* Hash the "IV". */
    gcry_md_write (cfx->mdc_hash, temp, nprefix+2 );
  gcry_cipher_encrypt (cfx->cipher_hd, temp, nprefix+2, NULL, 0);
  gcry_cipher_sync (cfx->cipher_hd);
  iobuf_write (a, temp, nprefix+2);

  cfx->short_blklen_warn = (blocksize < 16);
  cfx->short_blklen_count = nprefix+2;

  cfx->wrote_header = 1;
}


/*
 * This filter is used to en/de-cipher data with a symmetric algorithm
 */
int
cipher_filter (void *opaque, int control, iobuf_t a, byte *buf, size_t *ret_len)
{
  cipher_filter_context_t *cfx = opaque;
  size_t size = *ret_len;
  int rc = 0;

  if (control == IOBUFCTRL_UNDERFLOW) /* decrypt */
    {
      rc = -1; /* not yet used */
    }
  else if (control == IOBUFCTRL_FLUSH) /* encrypt */
    {
      log_assert (a);
      if (!cfx->wrote_header)
        write_header (cfx, a);
      if (cfx->mdc_hash)
        gcry_md_write (cfx->mdc_hash, buf, size);
      gcry_cipher_encrypt (cfx->cipher_hd, buf, size, NULL, 0);
      if (cfx->short_blklen_warn)
        {
          cfx->short_blklen_count += size;
          if (cfx->short_blklen_count > (150 * 1024 * 1024))
            {
              log_info ("WARNING: encrypting more than %d MiB with algorithm "
                        "%s should be avoided\n", 150,
                        openpgp_cipher_algo_name (cfx->dek->algo));
              cfx->short_blklen_warn = 0; /* Don't show again.  */
            }
        }

      rc = iobuf_write (a, buf, size);
    }
  else if (control == IOBUFCTRL_FREE)
    {
      if (cfx->mdc_hash)
        {
          byte *hash;
          int hashlen = gcry_md_get_algo_dlen (gcry_md_get_algo(cfx->mdc_hash));
          byte temp[22];

          log_assert (hashlen == 20);
          /* We must hash the prefix of the MDC packet here. */
          temp[0] = 0xd3;
          temp[1] = 0x14;
          gcry_md_putc (cfx->mdc_hash, temp[0]);
          gcry_md_putc (cfx->mdc_hash, temp[1]);

          gcry_md_final (cfx->mdc_hash);
          hash = gcry_md_read (cfx->mdc_hash, 0);
          memcpy(temp+2, hash, 20);
          gcry_cipher_encrypt (cfx->cipher_hd, temp, 22, NULL, 0);
          gcry_md_close (cfx->mdc_hash); cfx->mdc_hash = NULL;
          if (iobuf_write( a, temp, 22))
            log_error ("writing MDC packet failed\n");
	}

      gcry_cipher_close (cfx->cipher_hd);
    }
  else if (control == IOBUFCTRL_DESC)
    {
      mem2str (buf, "cipher_filter", *ret_len);
    }

  return rc;
}<|MERGE_RESOLUTION|>--- conflicted
+++ resolved
@@ -66,15 +66,8 @@
     }
   else if (!opt.no_mdc_warn)
     {
-<<<<<<< HEAD
-        char buf[20];
-
-        snprintf (buf, sizeof buf, "%d %d", ed.mdc_method, cfx->dek->algo);
-        write_status_text (STATUS_BEGIN_ENCRYPTION, buf);
-=======
       log_info ("WARNING: "
                 "encrypting without integrity protection is dangerous\n");
->>>>>>> d74c40ce
     }
 
   write_status_printf (STATUS_BEGIN_ENCRYPTION, "%d %d",
