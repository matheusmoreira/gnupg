--- conflicted
+++ resolved
@@ -87,7 +87,6 @@
       if(filename==NULL)
 	{
 	  char *tempname;
-<<<<<<< HEAD
 
 	  tty_printf("\n");
 
@@ -100,20 +99,6 @@
 
 	  filename=make_filename(tempname,(void *)NULL);
 
-=======
-
-	  tty_printf("\n");
-
-	  tty_enable_completion(NULL);
-
-	  tempname=cpr_get("photoid.jpeg.add",
-			   _("Enter JPEG filename for photo ID: "));
-
-	  tty_disable_completion();
-
-	  filename=make_filename(tempname,(void *)NULL);
-
->>>>>>> 6d77c76e
 	  xfree(tempname);
 
 	  if(strlen(filename)==0)
@@ -275,8 +260,7 @@
 }
 
 #if !defined(FIXED_PHOTO_VIEWER) && !defined(DISABLE_PHOTO_VIEWER)
-static const char *
-get_default_photo_command(void)
+static const char *get_default_photo_command(void)
 {
 #if defined(_WIN32)
   OSVERSIONINFO osvi;
@@ -295,14 +279,7 @@
 #elif defined(__riscos__)
   return "Filer_Run %I";
 #else
-  if(path_access("xloadimage",X_OK)==0)
-    return "xloadimage -fork -quiet -title 'KeyID 0x%k' stdin";
-  else if(path_access("eog",X_OK)==0)
-    return "eog %i";
-  else if(path_access("display",X_OK)==0)
-    return "display -title 'KeyID 0x%k' %i";
-  else
-    return "";
+  return "xloadimage -fork -quiet -title 'KeyID 0x%k' stdin";
 #endif
 }
 #endif
@@ -340,12 +317,6 @@
 	  opt.photo_viewer=get_default_photo_command();
 #endif
 
-	if(!*opt.photo_viewer)
-	  {
-	    log_info(_("no photo viewer set\n"));
-	    goto fail;
-	  }
-
 	/* make command grow */
 	command=pct_expando(opt.photo_viewer,&args);
 	if(!command)
