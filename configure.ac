--- conflicted
+++ resolved
@@ -27,13 +27,8 @@
 # another commit and push so that the git magic is able to work.
 m4_define([mym4_package],[gnupg])
 m4_define([mym4_major], [2])
-<<<<<<< HEAD
 m4_define([mym4_minor], [3])
 m4_define([mym4_micro], [0])
-=======
-m4_define([mym4_minor], [2])
-m4_define([mym4_micro], [7])
->>>>>>> 9f69dbeb
 
 # To start a new development series, i.e a new major or minor number
 # you need to mark an arbitrary commit before the first beta release
@@ -621,6 +616,7 @@
 AC_CHECK_TOOL(WINDRES, windres, :)
 AC_PATH_PROG(YAT2M, "yat2m", "./yat2m" )
 AC_ARG_VAR(YAT2M, [tool to convert texi to man pages])
+AM_CONDITIONAL(HAVE_YAT2M, test -n "$ac_cv_path_YAT2M")
 AC_ISC_POSIX
 AC_SYS_LARGEFILE
 GNUPG_CHECK_USTAR
